--- conflicted
+++ resolved
@@ -40,21 +40,6 @@
      of [] => []
       | vnames => str "forall " :: Pretty.breaks
           (map (str o lookup_var tyvars) vnames) @ str "." @@ Pretty.brk 1;
-<<<<<<< HEAD
-    fun pr_tycoexpr tyvars fxy (tyco, tys) =
-      brackify fxy (str tyco :: map (pr_typ tyvars BR) tys)
-    and pr_typ tyvars fxy (tyco `%% tys) = (case syntax_tyco tyco
-         of NONE => pr_tycoexpr tyvars fxy (deresolve tyco, tys)
-          | SOME (i, pr) => pr (pr_typ tyvars) fxy tys)
-      | pr_typ tyvars fxy (ITyVar v) = (str o lookup_var tyvars) v;
-    fun pr_typdecl tyvars (vs, tycoexpr) =
-      Pretty.block (pr_typcontext tyvars vs @| pr_tycoexpr tyvars NOBR tycoexpr);
-    fun pr_typscheme tyvars (vs, ty) =
-      Pretty.block (pr_typforall tyvars vs @ pr_typcontext tyvars vs @| pr_typ tyvars NOBR ty);
-    fun pr_term tyvars thm vars fxy (IConst c) =
-          pr_app tyvars thm vars fxy (c, [])
-      | pr_term tyvars thm vars fxy (t as (t1 `$ t2)) =
-=======
     fun print_tyco_expr tyvars fxy (tyco, tys) =
       brackify fxy (str tyco :: map (print_typ tyvars BR) tys)
     and print_typ tyvars fxy (tycoexpr as tyco `%% tys) = (case syntax_tyco tyco
@@ -68,7 +53,6 @@
     fun print_term tyvars thm vars fxy (IConst c) =
           print_app tyvars thm vars fxy (c, [])
       | print_term tyvars thm vars fxy (t as (t1 `$ t2)) =
->>>>>>> 0c3bcbd4
           (case Code_Thingol.unfold_const_app t
            of SOME app => print_app tyvars thm vars fxy app
             | _ =>
@@ -102,13 +86,8 @@
                 brackets [print_term tyvars thm vars NOBR t, str "::", print_typ tyvars NOBR ty];
         in
           if needs_annotation then
-<<<<<<< HEAD
-            (str o deresolve) c :: map2 pr_term_anno ts_fingerprint (take (length ts) tys)
-          else (str o deresolve) c :: map (pr_term tyvars thm vars BR) ts
-=======
-            (str o deresolve) c :: map2 print_term_anno ts_fingerprint (curry Library.take (length ts) tys)
+            (str o deresolve) c :: map2 print_term_anno ts_fingerprint (take (length ts) tys)
           else (str o deresolve) c :: map (print_term tyvars thm vars BR) ts
->>>>>>> 0c3bcbd4
         end
     and print_app tyvars = gen_print_app (print_app_expr tyvars) (print_term tyvars) syntax_const
     and print_bind tyvars thm fxy p = gen_print_bind (print_term tyvars) thm fxy p
