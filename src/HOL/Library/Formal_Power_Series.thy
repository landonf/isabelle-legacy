(*  Title:      Formal_Power_Series.thy
    Author:     Amine Chaieb, University of Cambridge
*)

header{* A formalization of formal power series *}

theory Formal_Power_Series
imports Main Fact Parity Rational
begin

subsection {* The type of formal power series*}

typedef (open) 'a fps = "{f :: nat \<Rightarrow> 'a. True}"
  morphisms fps_nth Abs_fps
  by simp

notation fps_nth (infixl "$" 75)

lemma expand_fps_eq: "p = q \<longleftrightarrow> (\<forall>n. p $ n = q $ n)"
  by (simp add: fps_nth_inject [symmetric] expand_fun_eq)

lemma fps_ext: "(\<And>n. p $ n = q $ n) \<Longrightarrow> p = q"
  by (simp add: expand_fps_eq)

lemma fps_nth_Abs_fps [simp]: "Abs_fps f $ n = f n"
  by (simp add: Abs_fps_inverse)

text{* Definition of the basic elements 0 and 1 and the basic operations of addition, negation and multiplication *}

instantiation fps :: (zero)  zero
begin

definition fps_zero_def:
  "0 = Abs_fps (\<lambda>n. 0)"

instance ..
end

lemma fps_zero_nth [simp]: "0 $ n = 0"
  unfolding fps_zero_def by simp

instantiation fps :: ("{one,zero}")  one
begin

definition fps_one_def:
  "1 = Abs_fps (\<lambda>n. if n = 0 then 1 else 0)"

instance ..
end

lemma fps_one_nth [simp]: "1 $ n = (if n = 0 then 1 else 0)"
  unfolding fps_one_def by simp

instantiation fps :: (plus)  plus
begin

definition fps_plus_def:
  "op + = (\<lambda>f g. Abs_fps (\<lambda>n. f $ n + g $ n))"

instance ..
end

lemma fps_add_nth [simp]: "(f + g) $ n = f $ n + g $ n"
  unfolding fps_plus_def by simp

instantiation fps :: (minus) minus
begin

definition fps_minus_def:
  "op - = (\<lambda>f g. Abs_fps (\<lambda>n. f $ n - g $ n))"

instance ..
end

lemma fps_sub_nth [simp]: "(f - g) $ n = f $ n - g $ n"
  unfolding fps_minus_def by simp

instantiation fps :: (uminus) uminus
begin

definition fps_uminus_def:
  "uminus = (\<lambda>f. Abs_fps (\<lambda>n. - (f $ n)))"

instance ..
end

lemma fps_neg_nth [simp]: "(- f) $ n = - (f $ n)"
  unfolding fps_uminus_def by simp

instantiation fps :: ("{comm_monoid_add, times}")  times
begin

definition fps_times_def:
  "op * = (\<lambda>f g. Abs_fps (\<lambda>n. \<Sum>i=0..n. f $ i * g $ (n - i)))"

instance ..
end

lemma fps_mult_nth: "(f * g) $ n = (\<Sum>i=0..n. f$i * g$(n - i))"
  unfolding fps_times_def by simp

declare atLeastAtMost_iff[presburger]
declare Bex_def[presburger]
declare Ball_def[presburger]

lemma mult_delta_left:
  fixes x y :: "'a::mult_zero"
  shows "(if b then x else 0) * y = (if b then x * y else 0)"
  by simp

lemma mult_delta_right:
  fixes x y :: "'a::mult_zero"
  shows "x * (if b then y else 0) = (if b then x * y else 0)"
  by simp

lemma cond_value_iff: "f (if b then x else y) = (if b then f x else f y)"
  by auto
lemma cond_application_beta: "(if b then f else g) x = (if b then f x else g x)"
  by auto

subsection{* Formal power series form a commutative ring with unity, if the range of sequences
  they represent is a commutative ring with unity*}

instance fps :: (semigroup_add) semigroup_add
proof
  fix a b c :: "'a fps" show "a + b + c = a + (b + c)"
    by (simp add: fps_ext add_assoc)
qed

instance fps :: (ab_semigroup_add) ab_semigroup_add
proof
  fix a b :: "'a fps" show "a + b = b + a"
    by (simp add: fps_ext add_commute)
qed

lemma fps_mult_assoc_lemma:
  fixes k :: nat and f :: "nat \<Rightarrow> nat \<Rightarrow> nat \<Rightarrow> 'a::comm_monoid_add"
  shows "(\<Sum>j=0..k. \<Sum>i=0..j. f i (j - i) (n - j)) =
         (\<Sum>j=0..k. \<Sum>i=0..k - j. f j i (n - j - i))"
proof (induct k)
  case 0 show ?case by simp
next
  case (Suc k) thus ?case
    by (simp add: Suc_diff_le setsum_addf add_assoc
             cong: strong_setsum_cong)
qed

instance fps :: (semiring_0) semigroup_mult
proof
  fix a b c :: "'a fps"
  show "(a * b) * c = a * (b * c)"
  proof (rule fps_ext)
    fix n :: nat
    have "(\<Sum>j=0..n. \<Sum>i=0..j. a$i * b$(j - i) * c$(n - j)) =
          (\<Sum>j=0..n. \<Sum>i=0..n - j. a$j * b$i * c$(n - j - i))"
      by (rule fps_mult_assoc_lemma)
    thus "((a * b) * c) $ n = (a * (b * c)) $ n"
      by (simp add: fps_mult_nth setsum_right_distrib
                    setsum_left_distrib mult_assoc)
  qed
qed

lemma fps_mult_commute_lemma:
  fixes n :: nat and f :: "nat \<Rightarrow> nat \<Rightarrow> 'a::comm_monoid_add"
  shows "(\<Sum>i=0..n. f i (n - i)) = (\<Sum>i=0..n. f (n - i) i)"
proof (rule setsum_reindex_cong)
  show "inj_on (\<lambda>i. n - i) {0..n}"
    by (rule inj_onI) simp
  show "{0..n} = (\<lambda>i. n - i) ` {0..n}"
    by (auto, rule_tac x="n - x" in image_eqI, simp_all)
next
  fix i assume "i \<in> {0..n}"
  hence "n - (n - i) = i" by simp
  thus "f (n - i) i = f (n - i) (n - (n - i))" by simp
qed

instance fps :: (comm_semiring_0) ab_semigroup_mult
proof
  fix a b :: "'a fps"
  show "a * b = b * a"
  proof (rule fps_ext)
    fix n :: nat
    have "(\<Sum>i=0..n. a$i * b$(n - i)) = (\<Sum>i=0..n. a$(n - i) * b$i)"
      by (rule fps_mult_commute_lemma)
    thus "(a * b) $ n = (b * a) $ n"
      by (simp add: fps_mult_nth mult_commute)
  qed
qed

instance fps :: (monoid_add) monoid_add
proof
  fix a :: "'a fps" show "0 + a = a "
    by (simp add: fps_ext)
next
  fix a :: "'a fps" show "a + 0 = a "
    by (simp add: fps_ext)
qed

instance fps :: (comm_monoid_add) comm_monoid_add
proof
  fix a :: "'a fps" show "0 + a = a "
    by (simp add: fps_ext)
qed

instance fps :: (semiring_1) monoid_mult
proof
  fix a :: "'a fps" show "1 * a = a"
    by (simp add: fps_ext fps_mult_nth mult_delta_left setsum_delta)
next
  fix a :: "'a fps" show "a * 1 = a"
    by (simp add: fps_ext fps_mult_nth mult_delta_right setsum_delta')
qed

instance fps :: (cancel_semigroup_add) cancel_semigroup_add
proof
  fix a b c :: "'a fps"
  assume "a + b = a + c" then show "b = c"
    by (simp add: expand_fps_eq)
next
  fix a b c :: "'a fps"
  assume "b + a = c + a" then show "b = c"
    by (simp add: expand_fps_eq)
qed

instance fps :: (cancel_ab_semigroup_add) cancel_ab_semigroup_add
proof
  fix a b c :: "'a fps"
  assume "a + b = a + c" then show "b = c"
    by (simp add: expand_fps_eq)
qed

instance fps :: (cancel_comm_monoid_add) cancel_comm_monoid_add ..

instance fps :: (group_add) group_add
proof
  fix a :: "'a fps" show "- a + a = 0"
    by (simp add: fps_ext)
next
  fix a b :: "'a fps" show "a - b = a + - b"
    by (simp add: fps_ext diff_minus)
qed

instance fps :: (ab_group_add) ab_group_add
proof
  fix a :: "'a fps"
  show "- a + a = 0"
    by (simp add: fps_ext)
next
  fix a b :: "'a fps"
  show "a - b = a + - b"
    by (simp add: fps_ext)
qed

instance fps :: (zero_neq_one) zero_neq_one
  by default (simp add: expand_fps_eq)

instance fps :: (semiring_0) semiring
proof
  fix a b c :: "'a fps"
  show "(a + b) * c = a * c + b * c"
    by (simp add: expand_fps_eq fps_mult_nth left_distrib setsum_addf)
next
  fix a b c :: "'a fps"
  show "a * (b + c) = a * b + a * c"
    by (simp add: expand_fps_eq fps_mult_nth right_distrib setsum_addf)
qed

instance fps :: (semiring_0) semiring_0
proof
  fix a:: "'a fps" show "0 * a = 0"
    by (simp add: fps_ext fps_mult_nth)
next
  fix a:: "'a fps" show "a * 0 = 0"
    by (simp add: fps_ext fps_mult_nth)
qed

instance fps :: (semiring_0_cancel) semiring_0_cancel ..

subsection {* Selection of the nth power of the implicit variable in the infinite sum*}

lemma fps_nonzero_nth: "f \<noteq> 0 \<longleftrightarrow> (\<exists> n. f $n \<noteq> 0)"
  by (simp add: expand_fps_eq)

lemma fps_nonzero_nth_minimal:
  "f \<noteq> 0 \<longleftrightarrow> (\<exists>n. f $ n \<noteq> 0 \<and> (\<forall>m<n. f $ m = 0))"
proof
  let ?n = "LEAST n. f $ n \<noteq> 0"
  assume "f \<noteq> 0"
  then have "\<exists>n. f $ n \<noteq> 0"
    by (simp add: fps_nonzero_nth)
  then have "f $ ?n \<noteq> 0"
    by (rule LeastI_ex)
  moreover have "\<forall>m<?n. f $ m = 0"
    by (auto dest: not_less_Least)
  ultimately have "f $ ?n \<noteq> 0 \<and> (\<forall>m<?n. f $ m = 0)" ..
  then show "\<exists>n. f $ n \<noteq> 0 \<and> (\<forall>m<n. f $ m = 0)" ..
next
  assume "\<exists>n. f $ n \<noteq> 0 \<and> (\<forall>m<n. f $ m = 0)"
  then show "f \<noteq> 0" by (auto simp add: expand_fps_eq)
qed

lemma fps_eq_iff: "f = g \<longleftrightarrow> (\<forall>n. f $ n = g $n)"
  by (rule expand_fps_eq)

lemma fps_setsum_nth: "(setsum f S) $ n = setsum (\<lambda>k. (f k) $ n) S"
proof (cases "finite S")
  assume "\<not> finite S" then show ?thesis by simp
next
  assume "finite S"
  then show ?thesis by (induct set: finite) auto
qed

subsection{* Injection of the basic ring elements and multiplication by scalars *}

definition
  "fps_const c = Abs_fps (\<lambda>n. if n = 0 then c else 0)"

lemma fps_nth_fps_const [simp]: "fps_const c $ n = (if n = 0 then c else 0)"
  unfolding fps_const_def by simp

lemma fps_const_0_eq_0 [simp]: "fps_const 0 = 0"
  by (simp add: fps_ext)

lemma fps_const_1_eq_1 [simp]: "fps_const 1 = 1"
  by (simp add: fps_ext)

lemma fps_const_neg [simp]: "- (fps_const (c::'a::ring)) = fps_const (- c)"
  by (simp add: fps_ext)

lemma fps_const_add [simp]: "fps_const (c::'a\<Colon>monoid_add) + fps_const d = fps_const (c + d)"
  by (simp add: fps_ext)
lemma fps_const_sub [simp]: "fps_const (c::'a\<Colon>group_add) - fps_const d = fps_const (c - d)"
  by (simp add: fps_ext)
lemma fps_const_mult[simp]: "fps_const (c::'a\<Colon>ring) * fps_const d = fps_const (c * d)"
  by (simp add: fps_eq_iff fps_mult_nth setsum_0')

lemma fps_const_add_left: "fps_const (c::'a\<Colon>monoid_add) + f = Abs_fps (\<lambda>n. if n = 0 then c + f$0 else f$n)"
  by (simp add: fps_ext)

lemma fps_const_add_right: "f + fps_const (c::'a\<Colon>monoid_add) = Abs_fps (\<lambda>n. if n = 0 then f$0 + c else f$n)"
  by (simp add: fps_ext)

lemma fps_const_mult_left: "fps_const (c::'a\<Colon>semiring_0) * f = Abs_fps (\<lambda>n. c * f$n)"
  unfolding fps_eq_iff fps_mult_nth
  by (simp add: fps_const_def mult_delta_left setsum_delta)

lemma fps_const_mult_right: "f * fps_const (c::'a\<Colon>semiring_0) = Abs_fps (\<lambda>n. f$n * c)"
  unfolding fps_eq_iff fps_mult_nth
  by (simp add: fps_const_def mult_delta_right setsum_delta')

lemma fps_mult_left_const_nth [simp]: "(fps_const (c::'a::semiring_1) * f)$n = c* f$n"
  by (simp add: fps_mult_nth mult_delta_left setsum_delta)

lemma fps_mult_right_const_nth [simp]: "(f * fps_const (c::'a::semiring_1))$n = f$n * c"
  by (simp add: fps_mult_nth mult_delta_right setsum_delta')

subsection {* Formal power series form an integral domain*}

instance fps :: (ring) ring ..

instance fps :: (ring_1) ring_1
  by (intro_classes, auto simp add: diff_minus left_distrib)

instance fps :: (comm_ring_1) comm_ring_1
  by (intro_classes, auto simp add: diff_minus left_distrib)

instance fps :: (ring_no_zero_divisors) ring_no_zero_divisors
proof
  fix a b :: "'a fps"
  assume a0: "a \<noteq> 0" and b0: "b \<noteq> 0"
  then obtain i j where i: "a$i\<noteq>0" "\<forall>k<i. a$k=0"
    and j: "b$j \<noteq>0" "\<forall>k<j. b$k =0" unfolding fps_nonzero_nth_minimal
    by blast+
  have "(a * b) $ (i+j) = (\<Sum>k=0..i+j. a$k * b$(i+j-k))"
    by (rule fps_mult_nth)
  also have "\<dots> = (a$i * b$(i+j-i)) + (\<Sum>k\<in>{0..i+j}-{i}. a$k * b$(i+j-k))"
    by (rule setsum_diff1') simp_all
  also have "(\<Sum>k\<in>{0..i+j}-{i}. a$k * b$(i+j-k)) = 0"
    proof (rule setsum_0' [rule_format])
      fix k assume "k \<in> {0..i+j} - {i}"
      then have "k < i \<or> i+j-k < j" by auto
      then show "a$k * b$(i+j-k) = 0" using i j by auto
    qed
  also have "a$i * b$(i+j-i) + 0 = a$i * b$j" by simp
  also have "a$i * b$j \<noteq> 0" using i j by simp
  finally have "(a*b) $ (i+j) \<noteq> 0" .
  then show "a*b \<noteq> 0" unfolding fps_nonzero_nth by blast
qed

instance fps :: (idom) idom ..

instantiation fps :: (comm_ring_1) number_ring
begin
definition number_of_fps_def: "(number_of k::'a fps) = of_int k"

instance proof
qed (rule number_of_fps_def)
end

lemma number_of_fps_const: "(number_of k::('a::comm_ring_1) fps) = fps_const (of_int k)"
  
proof(induct k rule: int_induct[where k=0])
  case base thus ?case unfolding number_of_fps_def of_int_0 by simp
next
  case (step1 i) thus ?case unfolding number_of_fps_def 
    by (simp add: fps_const_add[symmetric] del: fps_const_add)
next
  case (step2 i) thus ?case unfolding number_of_fps_def 
    by (simp add: fps_const_sub[symmetric] del: fps_const_sub)
qed
  
subsection{* Inverses of formal power series *}

declare setsum_cong[fundef_cong]


instantiation fps :: ("{comm_monoid_add,inverse, times, uminus}") inverse
begin

fun natfun_inverse:: "'a fps \<Rightarrow> nat \<Rightarrow> 'a" where
  "natfun_inverse f 0 = inverse (f$0)"
| "natfun_inverse f n = - inverse (f$0) * setsum (\<lambda>i. f$i * natfun_inverse f (n - i)) {1..n}"

definition fps_inverse_def:
  "inverse f = (if f$0 = 0 then 0 else Abs_fps (natfun_inverse f))"
definition fps_divide_def: "divide = (\<lambda>(f::'a fps) g. f * inverse g)"
instance ..
end

lemma fps_inverse_zero[simp]:
  "inverse (0 :: 'a::{comm_monoid_add,inverse, times, uminus} fps) = 0"
  by (simp add: fps_ext fps_inverse_def)

lemma fps_inverse_one[simp]: "inverse (1 :: 'a::{division_ring,zero_neq_one} fps) = 1"
  apply (auto simp add: expand_fps_eq fps_inverse_def)
  by (case_tac n, auto)

instance fps :: ("{comm_monoid_add,inverse, times, uminus}")  division_by_zero
  by default (rule fps_inverse_zero)

lemma inverse_mult_eq_1[intro]: assumes f0: "f$0 \<noteq> (0::'a::field)"
  shows "inverse f * f = 1"
proof-
  have c: "inverse f * f = f * inverse f" by (simp add: mult_commute)
  from f0 have ifn: "\<And>n. inverse f $ n = natfun_inverse f n"
    by (simp add: fps_inverse_def)
  from f0 have th0: "(inverse f * f) $ 0 = 1"
    by (simp add: fps_mult_nth fps_inverse_def)
  {fix n::nat assume np: "n >0 "
    from np have eq: "{0..n} = {0} \<union> {1 .. n}" by auto
    have d: "{0} \<inter> {1 .. n} = {}" by auto
    have f: "finite {0::nat}" "finite {1..n}" by auto
    from f0 np have th0: "- (inverse f$n) =
      (setsum (\<lambda>i. f$i * natfun_inverse f (n - i)) {1..n}) / (f$0)"
      by (cases n, simp, simp add: divide_inverse fps_inverse_def)
    from th0[symmetric, unfolded nonzero_divide_eq_eq[OF f0]]
    have th1: "setsum (\<lambda>i. f$i * natfun_inverse f (n - i)) {1..n} =
      - (f$0) * (inverse f)$n"
      by (simp add: ring_simps)
    have "(f * inverse f) $ n = (\<Sum>i = 0..n. f $i * natfun_inverse f (n - i))"
      unfolding fps_mult_nth ifn ..
    also have "\<dots> = f$0 * natfun_inverse f n
      + (\<Sum>i = 1..n. f$i * natfun_inverse f (n-i))"
      unfolding setsum_Un_disjoint[OF f d, unfolded eq[symmetric]]
      by simp
    also have "\<dots> = 0" unfolding th1 ifn by simp
    finally have "(inverse f * f)$n = 0" unfolding c . }
  with th0 show ?thesis by (simp add: fps_eq_iff)
qed

lemma fps_inverse_0_iff[simp]: "(inverse f)$0 = (0::'a::division_ring) \<longleftrightarrow> f$0 = 0"
  by (simp add: fps_inverse_def nonzero_imp_inverse_nonzero)

lemma fps_inverse_eq_0_iff[simp]: "inverse f = (0:: ('a::field) fps) \<longleftrightarrow> f $0 = 0"
proof-
  {assume "f$0 = 0" hence "inverse f = 0" by (simp add: fps_inverse_def)}
  moreover
  {assume h: "inverse f = 0" and c: "f $0 \<noteq> 0"
    from inverse_mult_eq_1[OF c] h have False by simp}
  ultimately show ?thesis by blast
qed

lemma fps_inverse_idempotent[intro]: assumes f0: "f$0 \<noteq> (0::'a::field)"
  shows "inverse (inverse f) = f"
proof-
  from f0 have if0: "inverse f $ 0 \<noteq> 0" by simp
  from inverse_mult_eq_1[OF f0] inverse_mult_eq_1[OF if0]
  have th0: "inverse f * f = inverse f * inverse (inverse f)"   by (simp add: mult_ac)
  then show ?thesis using f0 unfolding mult_cancel_left by simp
qed

lemma fps_inverse_unique: assumes f0: "f$0 \<noteq> (0::'a::field)" and fg: "f*g = 1"
  shows "inverse f = g"
proof-
  from inverse_mult_eq_1[OF f0] fg
  have th0: "inverse f * f = g * f" by (simp add: mult_ac)
  then show ?thesis using f0  unfolding mult_cancel_right
    by (auto simp add: expand_fps_eq)
qed

lemma fps_inverse_gp: "inverse (Abs_fps(\<lambda>n. (1::'a::field)))
  = Abs_fps (\<lambda>n. if n= 0 then 1 else if n=1 then - 1 else 0)"
  apply (rule fps_inverse_unique)
  apply simp
  apply (simp add: fps_eq_iff fps_mult_nth)
proof(clarsimp)
  fix n::nat assume n: "n > 0"
  let ?f = "\<lambda>i. if n = i then (1\<Colon>'a) else if n - i = 1 then - 1 else 0"
  let ?g = "\<lambda>i. if i = n then 1 else if i=n - 1 then - 1 else 0"
  let ?h = "\<lambda>i. if i=n - 1 then - 1 else 0"
  have th1: "setsum ?f {0..n} = setsum ?g {0..n}"
    by (rule setsum_cong2) auto
  have th2: "setsum ?g {0..n - 1} = setsum ?h {0..n - 1}"
    using n apply - by (rule setsum_cong2) auto
  have eq: "{0 .. n} = {0.. n - 1} \<union> {n}" by auto
  from n have d: "{0.. n - 1} \<inter> {n} = {}" by auto
  have f: "finite {0.. n - 1}" "finite {n}" by auto
  show "setsum ?f {0..n} = 0"
    unfolding th1
    apply (simp add: setsum_Un_disjoint[OF f d, unfolded eq[symmetric]] del: One_nat_def)
    unfolding th2
    by(simp add: setsum_delta)
qed

subsection{* Formal Derivatives, and the MacLaurin theorem around 0*}

definition "fps_deriv f = Abs_fps (\<lambda>n. of_nat (n + 1) * f $ (n + 1))"

lemma fps_deriv_nth[simp]: "fps_deriv f $ n = of_nat (n +1) * f $ (n+1)" by (simp add: fps_deriv_def)

lemma fps_deriv_linear[simp]: "fps_deriv (fps_const (a::'a::comm_semiring_1) * f + fps_const b * g) = fps_const a * fps_deriv f + fps_const b * fps_deriv g"
  unfolding fps_eq_iff fps_add_nth  fps_const_mult_left fps_deriv_nth by (simp add: ring_simps)

lemma fps_deriv_mult[simp]:
  fixes f :: "('a :: comm_ring_1) fps"
  shows "fps_deriv (f * g) = f * fps_deriv g + fps_deriv f * g"
proof-
  let ?D = "fps_deriv"
  {fix n::nat
    let ?Zn = "{0 ..n}"
    let ?Zn1 = "{0 .. n + 1}"
    let ?f = "\<lambda>i. i + 1"
    have fi: "inj_on ?f {0..n}" by (simp add: inj_on_def)
    have eq: "{1.. n+1} = ?f ` {0..n}" by auto
    let ?g = "\<lambda>i. of_nat (i+1) * g $ (i+1) * f $ (n - i) +
        of_nat (i+1)* f $ (i+1) * g $ (n - i)"
    let ?h = "\<lambda>i. of_nat i * g $ i * f $ ((n+1) - i) +
        of_nat i* f $ i * g $ ((n + 1) - i)"
    {fix k assume k: "k \<in> {0..n}"
      have "?h (k + 1) = ?g k" using k by auto}
    note th0 = this
    have eq': "{0..n +1}- {1 .. n+1} = {0}" by auto
    have s0: "setsum (\<lambda>i. of_nat i * f $ i * g $ (n + 1 - i)) ?Zn1 = setsum (\<lambda>i. of_nat (n + 1 - i) * f $ (n + 1 - i) * g $ i) ?Zn1"
      apply (rule setsum_reindex_cong[where f="\<lambda>i. n + 1 - i"])
      apply (simp add: inj_on_def Ball_def)
      apply presburger
      apply (rule set_ext)
      apply (presburger add: image_iff)
      by simp
    have s1: "setsum (\<lambda>i. f $ i * g $ (n + 1 - i)) ?Zn1 = setsum (\<lambda>i. f $ (n + 1 - i) * g $ i) ?Zn1"
      apply (rule setsum_reindex_cong[where f="\<lambda>i. n + 1 - i"])
      apply (simp add: inj_on_def Ball_def)
      apply presburger
      apply (rule set_ext)
      apply (presburger add: image_iff)
      by simp
    have "(f * ?D g + ?D f * g)$n = (?D g * f + ?D f * g)$n" by (simp only: mult_commute)
    also have "\<dots> = (\<Sum>i = 0..n. ?g i)"
      by (simp add: fps_mult_nth setsum_addf[symmetric])
    also have "\<dots> = setsum ?h {1..n+1}"
      using th0 setsum_reindex_cong[OF fi eq, of "?g" "?h"] by auto
    also have "\<dots> = setsum ?h {0..n+1}"
      apply (rule setsum_mono_zero_left)
      apply simp
      apply (simp add: subset_eq)
      unfolding eq'
      by simp
    also have "\<dots> = (fps_deriv (f * g)) $ n"
      apply (simp only: fps_deriv_nth fps_mult_nth setsum_addf)
      unfolding s0 s1
      unfolding setsum_addf[symmetric] setsum_right_distrib
      apply (rule setsum_cong2)
      by (auto simp add: of_nat_diff ring_simps)
    finally have "(f * ?D g + ?D f * g) $ n = ?D (f*g) $ n" .}
  then show ?thesis unfolding fps_eq_iff by auto
qed

lemma fps_deriv_neg[simp]: "fps_deriv (- (f:: ('a:: comm_ring_1) fps)) = - (fps_deriv f)"
  by (simp add: fps_eq_iff fps_deriv_def)
lemma fps_deriv_add[simp]: "fps_deriv ((f:: ('a::comm_ring_1) fps) + g) = fps_deriv f + fps_deriv g"
  using fps_deriv_linear[of 1 f 1 g] by simp

lemma fps_deriv_sub[simp]: "fps_deriv ((f:: ('a::comm_ring_1) fps) - g) = fps_deriv f - fps_deriv g"
  unfolding diff_minus by simp

lemma fps_deriv_const[simp]: "fps_deriv (fps_const c) = 0"
  by (simp add: fps_ext fps_deriv_def fps_const_def)

lemma fps_deriv_mult_const_left[simp]: "fps_deriv (fps_const (c::'a::comm_ring_1) * f) = fps_const c * fps_deriv f"
  by simp

lemma fps_deriv_0[simp]: "fps_deriv 0 = 0"
  by (simp add: fps_deriv_def fps_eq_iff)

lemma fps_deriv_1[simp]: "fps_deriv 1 = 0"
  by (simp add: fps_deriv_def fps_eq_iff )

lemma fps_deriv_mult_const_right[simp]: "fps_deriv (f * fps_const (c::'a::comm_ring_1)) = fps_deriv f * fps_const c"
  by simp

lemma fps_deriv_setsum: "fps_deriv (setsum f S) = setsum (\<lambda>i. fps_deriv (f i :: ('a::comm_ring_1) fps)) S"
proof-
  {assume "\<not> finite S" hence ?thesis by simp}
  moreover
  {assume fS: "finite S"
    have ?thesis  by (induct rule: finite_induct[OF fS], simp_all)}
  ultimately show ?thesis by blast
qed

lemma fps_deriv_eq_0_iff[simp]: "fps_deriv f = 0 \<longleftrightarrow> (f = fps_const (f$0 :: 'a::{idom,semiring_char_0}))"
proof-
  {assume "f= fps_const (f$0)" hence "fps_deriv f = fps_deriv (fps_const (f$0))" by simp
    hence "fps_deriv f = 0" by simp }
  moreover
  {assume z: "fps_deriv f = 0"
    hence "\<forall>n. (fps_deriv f)$n = 0" by simp
    hence "\<forall>n. f$(n+1) = 0" by (simp del: of_nat_Suc of_nat_add One_nat_def)
    hence "f = fps_const (f$0)"
      apply (clarsimp simp add: fps_eq_iff fps_const_def)
      apply (erule_tac x="n - 1" in allE)
      by simp}
  ultimately show ?thesis by blast
qed

lemma fps_deriv_eq_iff:
  fixes f:: "('a::{idom,semiring_char_0}) fps"
  shows "fps_deriv f = fps_deriv g \<longleftrightarrow> (f = fps_const(f$0 - g$0) + g)"
proof-
  have "fps_deriv f = fps_deriv g \<longleftrightarrow> fps_deriv (f - g) = 0" by simp
  also have "\<dots> \<longleftrightarrow> f - g = fps_const ((f-g)$0)" unfolding fps_deriv_eq_0_iff ..
  finally show ?thesis by (simp add: ring_simps)
qed

lemma fps_deriv_eq_iff_ex: "(fps_deriv f = fps_deriv g) \<longleftrightarrow> (\<exists>(c::'a::{idom,semiring_char_0}). f = fps_const c + g)"
  apply auto unfolding fps_deriv_eq_iff by blast


fun fps_nth_deriv :: "nat \<Rightarrow> ('a::semiring_1) fps \<Rightarrow> 'a fps" where
  "fps_nth_deriv 0 f = f"
| "fps_nth_deriv (Suc n) f = fps_nth_deriv n (fps_deriv f)"

lemma fps_nth_deriv_commute: "fps_nth_deriv (Suc n) f = fps_deriv (fps_nth_deriv n f)"
  by (induct n arbitrary: f, auto)

lemma fps_nth_deriv_linear[simp]: "fps_nth_deriv n (fps_const (a::'a::comm_semiring_1) * f + fps_const b * g) = fps_const a * fps_nth_deriv n f + fps_const b * fps_nth_deriv n g"
  by (induct n arbitrary: f g, auto simp add: fps_nth_deriv_commute)

lemma fps_nth_deriv_neg[simp]: "fps_nth_deriv n (- (f:: ('a:: comm_ring_1) fps)) = - (fps_nth_deriv n f)"
  by (induct n arbitrary: f, simp_all)

lemma fps_nth_deriv_add[simp]: "fps_nth_deriv n ((f:: ('a::comm_ring_1) fps) + g) = fps_nth_deriv n f + fps_nth_deriv n g"
  using fps_nth_deriv_linear[of n 1 f 1 g] by simp

lemma fps_nth_deriv_sub[simp]: "fps_nth_deriv n ((f:: ('a::comm_ring_1) fps) - g) = fps_nth_deriv n f - fps_nth_deriv n g"
  unfolding diff_minus fps_nth_deriv_add by simp

lemma fps_nth_deriv_0[simp]: "fps_nth_deriv n 0 = 0"
  by (induct n, simp_all )

lemma fps_nth_deriv_1[simp]: "fps_nth_deriv n 1 = (if n = 0 then 1 else 0)"
  by (induct n, simp_all )

lemma fps_nth_deriv_const[simp]: "fps_nth_deriv n (fps_const c) = (if n = 0 then fps_const c else 0)"
  by (cases n, simp_all)

lemma fps_nth_deriv_mult_const_left[simp]: "fps_nth_deriv n (fps_const (c::'a::comm_ring_1) * f) = fps_const c * fps_nth_deriv n f"
  using fps_nth_deriv_linear[of n "c" f 0 0 ] by simp

lemma fps_nth_deriv_mult_const_right[simp]: "fps_nth_deriv n (f * fps_const (c::'a::comm_ring_1)) = fps_nth_deriv n f * fps_const c"
  using fps_nth_deriv_linear[of n "c" f 0 0] by (simp add: mult_commute)

lemma fps_nth_deriv_setsum: "fps_nth_deriv n (setsum f S) = setsum (\<lambda>i. fps_nth_deriv n (f i :: ('a::comm_ring_1) fps)) S"
proof-
  {assume "\<not> finite S" hence ?thesis by simp}
  moreover
  {assume fS: "finite S"
    have ?thesis  by (induct rule: finite_induct[OF fS], simp_all)}
  ultimately show ?thesis by blast
qed

lemma fps_deriv_maclauren_0: "(fps_nth_deriv k (f:: ('a::comm_semiring_1) fps)) $ 0 = of_nat (fact k) * f$(k)"
  by (induct k arbitrary: f) (auto simp add: ring_simps of_nat_mult)

subsection {* Powers*}

lemma fps_power_zeroth_eq_one: "a$0 =1 \<Longrightarrow> a^n $ 0 = (1::'a::semiring_1)"
  by (induct n, auto simp add: expand_fps_eq fps_mult_nth)

lemma fps_power_first_eq: "(a:: 'a::comm_ring_1 fps)$0 =1 \<Longrightarrow> a^n $ 1 = of_nat n * a$1"
proof(induct n)
  case 0 thus ?case by simp
next
  case (Suc n)
  note h = Suc.hyps[OF `a$0 = 1`]
  show ?case unfolding power_Suc fps_mult_nth
    using h `a$0 = 1`  fps_power_zeroth_eq_one[OF `a$0=1`] by (simp add: ring_simps)
qed

lemma startsby_one_power:"a $ 0 = (1::'a::comm_ring_1) \<Longrightarrow> a^n $ 0 = 1"
  by (induct n, auto simp add: fps_mult_nth)

lemma startsby_zero_power:"a $0 = (0::'a::comm_ring_1) \<Longrightarrow> n > 0 \<Longrightarrow> a^n $0 = 0"
  by (induct n, auto simp add: fps_mult_nth)

lemma startsby_power:"a $0 = (v::'a::{comm_ring_1}) \<Longrightarrow> a^n $0 = v^n"
  by (induct n, auto simp add: fps_mult_nth power_Suc)

lemma startsby_zero_power_iff[simp]:
  "a^n $0 = (0::'a::{idom}) \<longleftrightarrow> (n \<noteq> 0 \<and> a$0 = 0)"
apply (rule iffI)
apply (induct n, auto simp add: power_Suc fps_mult_nth)
by (rule startsby_zero_power, simp_all)

lemma startsby_zero_power_prefix:
  assumes a0: "a $0 = (0::'a::idom)"
  shows "\<forall>n < k. a ^ k $ n = 0"
  using a0
proof(induct k rule: nat_less_induct)
  fix k assume H: "\<forall>m<k. a $0 =  0 \<longrightarrow> (\<forall>n<m. a ^ m $ n = 0)" and a0: "a $0 = (0\<Colon>'a)"
  let ?ths = "\<forall>m<k. a ^ k $ m = 0"
  {assume "k = 0" then have ?ths by simp}
  moreover
  {fix l assume k: "k = Suc l"
    {fix m assume mk: "m < k"
      {assume "m=0" hence "a^k $ m = 0" using startsby_zero_power[of a k] k a0
	  by simp}
      moreover
      {assume m0: "m \<noteq> 0"
	have "a ^k $ m = (a^l * a) $m" by (simp add: k power_Suc mult_commute)
	also have "\<dots> = (\<Sum>i = 0..m. a ^ l $ i * a $ (m - i))" by (simp add: fps_mult_nth)
	also have "\<dots> = 0" apply (rule setsum_0')
	  apply auto
	  apply (case_tac "aa = m")
	  using a0
	  apply simp
	  apply (rule H[rule_format])
	  using a0 k mk by auto
	finally have "a^k $ m = 0" .}
    ultimately have "a^k $ m = 0" by blast}
    hence ?ths by blast}
  ultimately show ?ths by (cases k, auto)
qed

lemma startsby_zero_setsum_depends:
  assumes a0: "a $0 = (0::'a::idom)" and kn: "n \<ge> k"
  shows "setsum (\<lambda>i. (a ^ i)$k) {0 .. n} = setsum (\<lambda>i. (a ^ i)$k) {0 .. k}"
  apply (rule setsum_mono_zero_right)
  using kn apply auto
  apply (rule startsby_zero_power_prefix[rule_format, OF a0])
  by arith

lemma startsby_zero_power_nth_same: assumes a0: "a$0 = (0::'a::{idom})"
  shows "a^n $ n = (a$1) ^ n"
proof(induct n)
  case 0 thus ?case by (simp add: power_0)
next
  case (Suc n)
  have "a ^ Suc n $ (Suc n) = (a^n * a)$(Suc n)" by (simp add: ring_simps power_Suc)
  also have "\<dots> = setsum (\<lambda>i. a^n$i * a $ (Suc n - i)) {0.. Suc n}" by (simp add: fps_mult_nth)
  also have "\<dots> = setsum (\<lambda>i. a^n$i * a $ (Suc n - i)) {n .. Suc n}"
    apply (rule setsum_mono_zero_right)
    apply simp
    apply clarsimp
    apply clarsimp
    apply (rule startsby_zero_power_prefix[rule_format, OF a0])
    apply arith
    done
  also have "\<dots> = a^n $ n * a$1" using a0 by simp
  finally show ?case using Suc.hyps by (simp add: power_Suc)
qed

lemma fps_inverse_power:
  fixes a :: "('a::{field}) fps"
  shows "inverse (a^n) = inverse a ^ n"
proof-
  {assume a0: "a$0 = 0"
    hence eq: "inverse a = 0" by (simp add: fps_inverse_def)
    {assume "n = 0" hence ?thesis by simp}
    moreover
    {assume n: "n > 0"
      from startsby_zero_power[OF a0 n] eq a0 n have ?thesis
	by (simp add: fps_inverse_def)}
    ultimately have ?thesis by blast}
  moreover
  {assume a0: "a$0 \<noteq> 0"
    have ?thesis
      apply (rule fps_inverse_unique)
      apply (simp add: a0)
      unfolding power_mult_distrib[symmetric]
      apply (rule ssubst[where t = "a * inverse a" and s= 1])
      apply simp_all
      apply (subst mult_commute)
      by (rule inverse_mult_eq_1[OF a0])}
  ultimately show ?thesis by blast
qed

lemma fps_deriv_power: "fps_deriv (a ^ n) = fps_const (of_nat n :: 'a:: comm_ring_1) * fps_deriv a * a ^ (n - 1)"
  apply (induct n, auto simp add: power_Suc ring_simps fps_const_add[symmetric] simp del: fps_const_add)
  by (case_tac n, auto simp add: power_Suc ring_simps)

lemma fps_inverse_deriv:
  fixes a:: "('a :: field) fps"
  assumes a0: "a$0 \<noteq> 0"
  shows "fps_deriv (inverse a) = - fps_deriv a * inverse a ^ 2"
proof-
  from inverse_mult_eq_1[OF a0]
  have "fps_deriv (inverse a * a) = 0" by simp
  hence "inverse a * fps_deriv a + fps_deriv (inverse a) * a = 0" by simp
  hence "inverse a * (inverse a * fps_deriv a + fps_deriv (inverse a) * a) = 0"  by simp
  with inverse_mult_eq_1[OF a0]
  have "inverse a ^ 2 * fps_deriv a + fps_deriv (inverse a) = 0"
    unfolding power2_eq_square
    apply (simp add: ring_simps)
    by (simp add: mult_assoc[symmetric])
  hence "inverse a ^ 2 * fps_deriv a + fps_deriv (inverse a) - fps_deriv a * inverse a ^ 2 = 0 - fps_deriv a * inverse a ^ 2"
    by simp
  then show "fps_deriv (inverse a) = - fps_deriv a * inverse a ^ 2" by (simp add: ring_simps)
qed

lemma fps_inverse_mult:
  fixes a::"('a :: field) fps"
  shows "inverse (a * b) = inverse a * inverse b"
proof-
  {assume a0: "a$0 = 0" hence ab0: "(a*b)$0 = 0" by (simp add: fps_mult_nth)
    from a0 ab0 have th: "inverse a = 0" "inverse (a*b) = 0" by simp_all
    have ?thesis unfolding th by simp}
  moreover
  {assume b0: "b$0 = 0" hence ab0: "(a*b)$0 = 0" by (simp add: fps_mult_nth)
    from b0 ab0 have th: "inverse b = 0" "inverse (a*b) = 0" by simp_all
    have ?thesis unfolding th by simp}
  moreover
  {assume a0: "a$0 \<noteq> 0" and b0: "b$0 \<noteq> 0"
    from a0 b0 have ab0:"(a*b) $ 0 \<noteq> 0" by (simp  add: fps_mult_nth)
    from inverse_mult_eq_1[OF ab0]
    have "inverse (a*b) * (a*b) * inverse a * inverse b = 1 * inverse a * inverse b" by simp
    then have "inverse (a*b) * (inverse a * a) * (inverse b * b) = inverse a * inverse b"
      by (simp add: ring_simps)
    then have ?thesis using inverse_mult_eq_1[OF a0] inverse_mult_eq_1[OF b0] by simp}
ultimately show ?thesis by blast
qed

lemma fps_inverse_deriv':
  fixes a:: "('a :: field) fps"
  assumes a0: "a$0 \<noteq> 0"
  shows "fps_deriv (inverse a) = - fps_deriv a / a ^ 2"
  using fps_inverse_deriv[OF a0]
  unfolding power2_eq_square fps_divide_def
    fps_inverse_mult by simp

lemma inverse_mult_eq_1': assumes f0: "f$0 \<noteq> (0::'a::field)"
  shows "f * inverse f= 1"
  by (metis mult_commute inverse_mult_eq_1 f0)

lemma fps_divide_deriv:   fixes a:: "('a :: field) fps"
  assumes a0: "b$0 \<noteq> 0"
  shows "fps_deriv (a / b) = (fps_deriv a * b - a * fps_deriv b) / b ^ 2"
  using fps_inverse_deriv[OF a0]
  by (simp add: fps_divide_def ring_simps power2_eq_square fps_inverse_mult inverse_mult_eq_1'[OF a0])

subsection{* The eXtractor series X*}

lemma minus_one_power_iff: "(- (1::'a :: {comm_ring_1})) ^ n = (if even n then 1 else - 1)"
  by (induct n, auto)

definition "X = Abs_fps (\<lambda>n. if n = 1 then 1 else 0)"

lemma fps_inverse_gp': "inverse (Abs_fps(\<lambda>n. (1::'a::field)))
  = 1 - X"
  by (simp add: fps_inverse_gp fps_eq_iff X_def)

lemma X_mult_nth[simp]: "(X * (f :: ('a::semiring_1) fps)) $n = (if n = 0 then 0 else f $ (n - 1))"
proof-
  {assume n: "n \<noteq> 0"
    have fN: "finite {0 .. n}" by simp
    have "(X * f) $n = (\<Sum>i = 0..n. X $ i * f $ (n - i))" by (simp add: fps_mult_nth)
    also have "\<dots> = f $ (n - 1)"
      using n by (simp add: X_def mult_delta_left setsum_delta [OF fN])
  finally have ?thesis using n by simp }
  moreover
  {assume n: "n=0" hence ?thesis by (simp add: fps_mult_nth X_def)}
  ultimately show ?thesis by blast
qed

lemma X_mult_right_nth[simp]: "((f :: ('a::comm_semiring_1) fps) * X) $n = (if n = 0 then 0 else f $ (n - 1))"
  by (metis X_mult_nth mult_commute)

lemma X_power_iff: "X^k = Abs_fps (\<lambda>n. if n = k then (1::'a::comm_ring_1) else 0)"
proof(induct k)
  case 0 thus ?case by (simp add: X_def fps_eq_iff)
next
  case (Suc k)
  {fix m
    have "(X^Suc k) $ m = (if m = 0 then (0::'a) else (X^k) $ (m - 1))"
      by (simp add: power_Suc del: One_nat_def)
    then     have "(X^Suc k) $ m = (if m = Suc k then (1::'a) else 0)"
      using Suc.hyps by (auto cong del: if_weak_cong)}
  then show ?case by (simp add: fps_eq_iff)
qed

lemma X_power_mult_nth: "(X^k * (f :: ('a::comm_ring_1) fps)) $n = (if n < k then 0 else f $ (n - k))"
  apply (induct k arbitrary: n)
  apply (simp)
  unfolding power_Suc mult_assoc
  by (case_tac n, auto)

lemma X_power_mult_right_nth: "((f :: ('a::comm_ring_1) fps) * X^k) $n = (if n < k then 0 else f $ (n - k))"
  by (metis X_power_mult_nth mult_commute)
lemma fps_deriv_X[simp]: "fps_deriv X = 1"
  by (simp add: fps_deriv_def X_def fps_eq_iff)

lemma fps_nth_deriv_X[simp]: "fps_nth_deriv n X = (if n = 0 then X else if n=1 then 1 else 0)"
  by (cases "n", simp_all)

lemma X_nth[simp]: "X$n = (if n = 1 then 1 else 0)" by (simp add: X_def)
lemma X_power_nth[simp]: "(X^k) $n = (if n = k then 1 else (0::'a::comm_ring_1))"
  by (simp add: X_power_iff)

lemma fps_inverse_X_plus1:
  "inverse (1 + X) = Abs_fps (\<lambda>n. (- (1::'a::{field})) ^ n)" (is "_ = ?r")
proof-
  have eq: "(1 + X) * ?r = 1"
    unfolding minus_one_power_iff
    by (auto simp add: ring_simps fps_eq_iff)
  show ?thesis by (auto simp add: eq intro: fps_inverse_unique)
qed


subsection{* Integration *}

definition
  fps_integral :: "'a::field_char_0 fps \<Rightarrow> 'a \<Rightarrow> 'a fps" where
  "fps_integral a a0 = Abs_fps (\<lambda>n. if n = 0 then a0 else (a$(n - 1) / of_nat n))"

lemma fps_deriv_fps_integral: "fps_deriv (fps_integral a a0) = a"
  unfolding fps_integral_def fps_deriv_def
  by (simp add: fps_eq_iff del: of_nat_Suc)

lemma fps_integral_linear:
  "fps_integral (fps_const a * f + fps_const b * g) (a*a0 + b*b0) =
    fps_const a * fps_integral f a0 + fps_const b * fps_integral g b0"
  (is "?l = ?r")
proof-
  have "fps_deriv ?l = fps_deriv ?r" by (simp add: fps_deriv_fps_integral)
  moreover have "?l$0 = ?r$0" by (simp add: fps_integral_def)
  ultimately show ?thesis
    unfolding fps_deriv_eq_iff by auto
qed

subsection {* Composition of FPSs *}
definition fps_compose :: "('a::semiring_1) fps \<Rightarrow> 'a fps \<Rightarrow> 'a fps" (infixl "oo" 55) where
  fps_compose_def: "a oo b = Abs_fps (\<lambda>n. setsum (\<lambda>i. a$i * (b^i$n)) {0..n})"

lemma fps_compose_nth: "(a oo b)$n = setsum (\<lambda>i. a$i * (b^i$n)) {0..n}" by (simp add: fps_compose_def)

lemma fps_compose_X[simp]: "a oo X = (a :: ('a :: comm_ring_1) fps)"
  by (simp add: fps_ext fps_compose_def mult_delta_right setsum_delta')

lemma fps_const_compose[simp]:
  "fps_const (a::'a::{comm_ring_1}) oo b = fps_const (a)"
  by (simp add: fps_eq_iff fps_compose_nth mult_delta_left setsum_delta)

lemma number_of_compose[simp]: "(number_of k::('a::{comm_ring_1}) fps) oo b = number_of k"
  unfolding number_of_fps_const by simp

lemma X_fps_compose_startby0[simp]: "a$0 = 0 \<Longrightarrow> X oo a = (a :: ('a :: comm_ring_1) fps)"
  by (simp add: fps_eq_iff fps_compose_def mult_delta_left setsum_delta
                power_Suc not_le)


subsection {* Rules from Herbert Wilf's Generatingfunctionology*}

subsubsection {* Rule 1 *}
  (* {a_{n+k}}_0^infty Corresponds to (f - setsum (\<lambda>i. a_i * x^i))/x^h, for h>0*)

lemma fps_power_mult_eq_shift:
  "X^Suc k * Abs_fps (\<lambda>n. a (n + Suc k)) = Abs_fps a - setsum (\<lambda>i. fps_const (a i :: 'a:: comm_ring_1) * X^i) {0 .. k}" (is "?lhs = ?rhs")
proof-
  {fix n:: nat
    have "?lhs $ n = (if n < Suc k then 0 else a n)"
      unfolding X_power_mult_nth by auto
    also have "\<dots> = ?rhs $ n"
    proof(induct k)
      case 0 thus ?case by (simp add: fps_setsum_nth power_Suc)
    next
      case (Suc k)
      note th = Suc.hyps[symmetric]
      have "(Abs_fps a - setsum (\<lambda>i. fps_const (a i :: 'a) * X^i) {0 .. Suc k})$n = (Abs_fps a - setsum (\<lambda>i. fps_const (a i :: 'a) * X^i) {0 .. k} - fps_const (a (Suc k)) * X^ Suc k) $ n" by (simp add: ring_simps)
      also  have "\<dots> = (if n < Suc k then 0 else a n) - (fps_const (a (Suc k)) * X^ Suc k)$n"
	using th
	unfolding fps_sub_nth by simp
      also have "\<dots> = (if n < Suc (Suc k) then 0 else a n)"
	unfolding X_power_mult_right_nth
	apply (auto simp add: not_less fps_const_def)
	apply (rule cong[of a a, OF refl])
	by arith
      finally show ?case by simp
    qed
    finally have "?lhs $ n = ?rhs $ n"  .}
  then show ?thesis by (simp add: fps_eq_iff)
qed

subsubsection{* Rule 2*}

  (* We can not reach the form of Wilf, but still near to it using rewrite rules*)
  (* If f reprents {a_n} and P is a polynomial, then
        P(xD) f represents {P(n) a_n}*)

definition "XD = op * X o fps_deriv"

lemma XD_add[simp]:"XD (a + b) = XD a + XD (b :: ('a::comm_ring_1) fps)"
  by (simp add: XD_def ring_simps)

lemma XD_mult_const[simp]:"XD (fps_const (c::'a::comm_ring_1) * a) = fps_const c * XD a"
  by (simp add: XD_def ring_simps)

lemma XD_linear[simp]: "XD (fps_const c * a + fps_const d * b) = fps_const c * XD a + fps_const d * XD (b :: ('a::comm_ring_1) fps)"
  by simp

lemma XDN_linear:
  "(XD ^^ n) (fps_const c * a + fps_const d * b) = fps_const c * (XD ^^ n) a + fps_const d * (XD ^^ n) (b :: ('a::comm_ring_1) fps)"
  by (induct n, simp_all)

lemma fps_mult_X_deriv_shift: "X* fps_deriv a = Abs_fps (\<lambda>n. of_nat n* a$n)" by (simp add: fps_eq_iff)


lemma fps_mult_XD_shift:
  "(XD ^^ k) (a:: ('a::{comm_ring_1}) fps) = Abs_fps (\<lambda>n. (of_nat n ^ k) * a$n)"
  by (induct k arbitrary: a) (simp_all add: power_Suc XD_def fps_eq_iff ring_simps del: One_nat_def)

subsubsection{* Rule 3 is trivial and is given by @{text fps_times_def}*}
subsubsection{* Rule 5 --- summation and "division" by (1 - X)*}

lemma fps_divide_X_minus1_setsum_lemma:
  "a = ((1::('a::comm_ring_1) fps) - X) * Abs_fps (\<lambda>n. setsum (\<lambda>i. a $ i) {0..n})"
proof-
  let ?X = "X::('a::comm_ring_1) fps"
  let ?sa = "Abs_fps (\<lambda>n. setsum (\<lambda>i. a $ i) {0..n})"
  have th0: "\<And>i. (1 - (X::'a fps)) $ i = (if i = 0 then 1 else if i = 1 then - 1 else 0)" by simp
  {fix n:: nat
    {assume "n=0" hence "a$n = ((1 - ?X) * ?sa) $ n"
	by (simp add: fps_mult_nth)}
    moreover
    {assume n0: "n \<noteq> 0"
      then have u: "{0} \<union> ({1} \<union> {2..n}) = {0..n}" "{1}\<union>{2..n} = {1..n}"
	"{0..n - 1}\<union>{n} = {0..n}"
	apply (simp_all add: expand_set_eq) by presburger+
      have d: "{0} \<inter> ({1} \<union> {2..n}) = {}" "{1} \<inter> {2..n} = {}"
	"{0..n - 1}\<inter>{n} ={}" using n0
	by (simp_all add: expand_set_eq, presburger+)
      have f: "finite {0}" "finite {1}" "finite {2 .. n}"
	"finite {0 .. n - 1}" "finite {n}" by simp_all
    have "((1 - ?X) * ?sa) $ n = setsum (\<lambda>i. (1 - ?X)$ i * ?sa $ (n - i)) {0 .. n}"
      by (simp add: fps_mult_nth)
    also have "\<dots> = a$n" unfolding th0
      unfolding setsum_Un_disjoint[OF f(1) finite_UnI[OF f(2,3)] d(1), unfolded u(1)]
      unfolding setsum_Un_disjoint[OF f(2) f(3) d(2)]
      apply (simp)
      unfolding setsum_Un_disjoint[OF f(4,5) d(3), unfolded u(3)]
      by simp
    finally have "a$n = ((1 - ?X) * ?sa) $ n" by simp}
  ultimately have "a$n = ((1 - ?X) * ?sa) $ n" by blast}
then show ?thesis
  unfolding fps_eq_iff by blast
qed

lemma fps_divide_X_minus1_setsum:
  "a /((1::('a::field) fps) - X)  = Abs_fps (\<lambda>n. setsum (\<lambda>i. a $ i) {0..n})"
proof-
  let ?X = "1 - (X::('a::field) fps)"
  have th0: "?X $ 0 \<noteq> 0" by simp
  have "a /?X = ?X *  Abs_fps (\<lambda>n\<Colon>nat. setsum (op $ a) {0..n}) * inverse ?X"
    using fps_divide_X_minus1_setsum_lemma[of a, symmetric] th0
    by (simp add: fps_divide_def mult_assoc)
  also have "\<dots> = (inverse ?X * ?X) * Abs_fps (\<lambda>n\<Colon>nat. setsum (op $ a) {0..n}) "
    by (simp add: mult_ac)
  finally show ?thesis by (simp add: inverse_mult_eq_1[OF th0])
qed

subsubsection{* Rule 4 in its more general form: generalizes Rule 3 for an arbitrary
  finite product of FPS, also the relvant instance of powers of a FPS*}

definition "natpermute n k = {l:: nat list. length l = k \<and> foldl op + 0 l = n}"

lemma natlist_trivial_1: "natpermute n 1 = {[n]}"
  apply (auto simp add: natpermute_def)
  apply (case_tac x, auto)
  done

lemma foldl_add_start0:
  "foldl op + x xs = x + foldl op + (0::nat) xs"
  apply (induct xs arbitrary: x)
  apply simp
  unfolding foldl.simps
  apply atomize
  apply (subgoal_tac "\<forall>x\<Colon>nat. foldl op + x xs = x + foldl op + (0\<Colon>nat) xs")
  apply (erule_tac x="x + a" in allE)
  apply (erule_tac x="a" in allE)
  apply simp
  apply assumption
  done

lemma foldl_add_append: "foldl op + (x::nat) (xs@ys) = foldl op + x xs + foldl op + 0 ys"
  apply (induct ys arbitrary: x xs)
  apply auto
  apply (subst (2) foldl_add_start0)
  apply simp
  apply (subst (2) foldl_add_start0)
  by simp

lemma foldl_add_setsum: "foldl op + (x::nat) xs = x + setsum (nth xs) {0..<length xs}"
proof(induct xs arbitrary: x)
  case Nil thus ?case by simp
next
  case (Cons a as x)
  have eq: "setsum (op ! (a#as)) {1..<length (a#as)} = setsum (op ! as) {0..<length as}"
    apply (rule setsum_reindex_cong [where f=Suc])
    by (simp_all add: inj_on_def)
  have f: "finite {0}" "finite {1 ..< length (a#as)}" by simp_all
  have d: "{0} \<inter> {1..<length (a#as)} = {}" by simp
  have seq: "{0} \<union> {1..<length(a#as)} = {0 ..<length (a#as)}" by auto
  have "foldl op + x (a#as) = x + foldl op + a as "
    apply (subst foldl_add_start0)    by simp
  also have "\<dots> = x + a + setsum (op ! as) {0..<length as}" unfolding Cons.hyps by simp
  also have "\<dots> = x + setsum (op ! (a#as)) {0..<length (a#as)}"
    unfolding eq[symmetric]
    unfolding setsum_Un_disjoint[OF f d, unfolded seq]
    by simp
  finally show ?case  .
qed


lemma append_natpermute_less_eq:
  assumes h: "xs@ys \<in> natpermute n k" shows "foldl op + 0 xs \<le> n" and "foldl op + 0 ys \<le> n"
proof-
  {from h have "foldl op + 0 (xs@ ys) = n" by (simp add: natpermute_def)
    hence "foldl op + 0 xs + foldl op + 0 ys = n" unfolding foldl_add_append .}
  note th = this
  {from th show "foldl op + 0 xs \<le> n" by simp}
  {from th show "foldl op + 0 ys \<le> n" by simp}
qed

lemma natpermute_split:
  assumes mn: "h \<le> k"
  shows "natpermute n k = (\<Union>m \<in>{0..n}. {l1 @ l2 |l1 l2. l1 \<in> natpermute m h \<and> l2 \<in> natpermute (n - m) (k - h)})" (is "?L = ?R" is "?L = (\<Union>m \<in>{0..n}. ?S m)")
proof-
  {fix l assume l: "l \<in> ?R"
    from l obtain m xs ys where h: "m \<in> {0..n}" and xs: "xs \<in> natpermute m h" and ys: "ys \<in> natpermute (n - m) (k - h)"  and leq: "l = xs@ys" by blast
    from xs have xs': "foldl op + 0 xs = m" by (simp add: natpermute_def)
    from ys have ys': "foldl op + 0 ys = n - m" by (simp add: natpermute_def)
    have "l \<in> ?L" using leq xs ys h
      apply simp
      apply (clarsimp simp add: natpermute_def simp del: foldl_append)
      apply (simp add: foldl_add_append[unfolded foldl_append])
      unfolding xs' ys'
      using mn xs ys
      unfolding natpermute_def by simp}
  moreover
  {fix l assume l: "l \<in> natpermute n k"
    let ?xs = "take h l"
    let ?ys = "drop h l"
    let ?m = "foldl op + 0 ?xs"
    from l have ls: "foldl op + 0 (?xs @ ?ys) = n" by (simp add: natpermute_def)
    have xs: "?xs \<in> natpermute ?m h" using l mn by (simp add: natpermute_def)
    have ys: "?ys \<in> natpermute (n - ?m) (k - h)" using l mn ls[unfolded foldl_add_append]
      by (simp add: natpermute_def)
    from ls have m: "?m \<in> {0..n}"  unfolding foldl_add_append by simp
    from xs ys ls have "l \<in> ?R"
      apply auto
      apply (rule bexI[where x = "?m"])
      apply (rule exI[where x = "?xs"])
      apply (rule exI[where x = "?ys"])
      using ls l unfolding foldl_add_append
      by (auto simp add: natpermute_def)}
  ultimately show ?thesis by blast
qed

lemma natpermute_0: "natpermute n 0 = (if n = 0 then {[]} else {})"
  by (auto simp add: natpermute_def)
lemma natpermute_0'[simp]: "natpermute 0 k = (if k = 0 then {[]} else {replicate k 0})"
  apply (auto simp add: set_replicate_conv_if natpermute_def)
  apply (rule nth_equalityI)
  by simp_all

lemma natpermute_finite: "finite (natpermute n k)"
proof(induct k arbitrary: n)
  case 0 thus ?case
    apply (subst natpermute_split[of 0 0, simplified])
    by (simp add: natpermute_0)
next
  case (Suc k)
  then show ?case unfolding natpermute_split[of k "Suc k", simplified]
    apply -
    apply (rule finite_UN_I)
    apply simp
    unfolding One_nat_def[symmetric] natlist_trivial_1
    apply simp
    unfolding image_Collect[symmetric]
    unfolding Collect_def mem_def
    apply (rule finite_imageI)
    apply blast
    done
qed

lemma natpermute_contain_maximal:
  "{xs \<in> natpermute n (k+1). n \<in> set xs} = UNION {0 .. k} (\<lambda>i. {(replicate (k+1) 0) [i:=n]})"
  (is "?A = ?B")
proof-
  {fix xs assume H: "xs \<in> natpermute n (k+1)" and n: "n \<in> set xs"
    from n obtain i where i: "i \<in> {0.. k}" "xs!i = n" using H
      unfolding in_set_conv_nth by (auto simp add: less_Suc_eq_le natpermute_def)
    have eqs: "({0..k} - {i}) \<union> {i} = {0..k}" using i by auto
    have f: "finite({0..k} - {i})" "finite {i}" by auto
    have d: "({0..k} - {i}) \<inter> {i} = {}" using i by auto
    from H have "n = setsum (nth xs) {0..k}" apply (simp add: natpermute_def)
      unfolding foldl_add_setsum by (auto simp add: atLeastLessThanSuc_atLeastAtMost)
    also have "\<dots> = n + setsum (nth xs) ({0..k} - {i})"
      unfolding setsum_Un_disjoint[OF f d, unfolded eqs] using i by simp
    finally have zxs: "\<forall> j\<in> {0..k} - {i}. xs!j = 0" by auto
    from H have xsl: "length xs = k+1" by (simp add: natpermute_def)
    from i have i': "i < length (replicate (k+1) 0)"   "i < k+1"
      unfolding length_replicate  by arith+
    have "xs = replicate (k+1) 0 [i := n]"
      apply (rule nth_equalityI)
      unfolding xsl length_list_update length_replicate
      apply simp
      apply clarify
      unfolding nth_list_update[OF i'(1)]
      using i zxs
      by (case_tac "ia=i", auto simp del: replicate.simps)
    then have "xs \<in> ?B" using i by blast}
  moreover
  {fix i assume i: "i \<in> {0..k}"
    let ?xs = "replicate (k+1) 0 [i:=n]"
    have nxs: "n \<in> set ?xs"
      apply (rule set_update_memI) using i by simp
    have xsl: "length ?xs = k+1" by (simp only: length_replicate length_list_update)
    have "foldl op + 0 ?xs = setsum (nth ?xs) {0..<k+1}"
      unfolding foldl_add_setsum add_0 length_replicate length_list_update ..
    also have "\<dots> = setsum (\<lambda>j. if j = i then n else 0) {0..< k+1}"
      apply (rule setsum_cong2) by (simp del: replicate.simps)
    also have "\<dots> = n" using i by (simp add: setsum_delta)
    finally
    have "?xs \<in> natpermute n (k+1)" using xsl unfolding natpermute_def Collect_def mem_def
      by blast
    then have "?xs \<in> ?A"  using nxs  by blast}
  ultimately show ?thesis by auto
qed

    (* The general form *)
lemma fps_setprod_nth:
  fixes m :: nat and a :: "nat \<Rightarrow> ('a::comm_ring_1) fps"
  shows "(setprod a {0 .. m})$n = setsum (\<lambda>v. setprod (\<lambda>j. (a j) $ (v!j)) {0..m}) (natpermute n (m+1))"
  (is "?P m n")
proof(induct m arbitrary: n rule: nat_less_induct)
  fix m n assume H: "\<forall>m' < m. \<forall>n. ?P m' n"
  {assume m0: "m = 0"
    hence "?P m n" apply simp
      unfolding natlist_trivial_1[where n = n, unfolded One_nat_def] by simp}
  moreover
  {fix k assume k: "m = Suc k"
    have km: "k < m" using k by arith
    have u0: "{0 .. k} \<union> {m} = {0..m}" using k apply (simp add: expand_set_eq) by presburger
    have f0: "finite {0 .. k}" "finite {m}" by auto
    have d0: "{0 .. k} \<inter> {m} = {}" using k by auto
    have "(setprod a {0 .. m}) $ n = (setprod a {0 .. k} * a m) $ n"
      unfolding setprod_Un_disjoint[OF f0 d0, unfolded u0] by simp
    also have "\<dots> = (\<Sum>i = 0..n. (\<Sum>v\<in>natpermute i (k + 1). \<Prod>j\<in>{0..k}. a j $ v ! j) * a m $ (n - i))"
      unfolding fps_mult_nth H[rule_format, OF km] ..
    also have "\<dots> = (\<Sum>v\<in>natpermute n (m + 1). \<Prod>j\<in>{0..m}. a j $ v ! j)"
      apply (simp add: k)
      unfolding natpermute_split[of m "m + 1", simplified, of n, unfolded natlist_trivial_1[unfolded One_nat_def] k]
      apply (subst setsum_UN_disjoint)
      apply simp
      apply simp
      unfolding image_Collect[symmetric]
      apply clarsimp
      apply (rule finite_imageI)
      apply (rule natpermute_finite)
      apply (clarsimp simp add: expand_set_eq)
      apply auto
      apply (rule setsum_cong2)
      unfolding setsum_left_distrib
      apply (rule sym)
      apply (rule_tac f="\<lambda>xs. xs @[n - x]" in  setsum_reindex_cong)
      apply (simp add: inj_on_def)
      apply auto
      unfolding setprod_Un_disjoint[OF f0 d0, unfolded u0, unfolded k]
      apply (clarsimp simp add: natpermute_def nth_append)
      done
    finally have "?P m n" .}
  ultimately show "?P m n " by (cases m, auto)
qed

text{* The special form for powers *}
lemma fps_power_nth_Suc:
  fixes m :: nat and a :: "('a::comm_ring_1) fps"
  shows "(a ^ Suc m)$n = setsum (\<lambda>v. setprod (\<lambda>j. a $ (v!j)) {0..m}) (natpermute n (m+1))"
proof-
  have f: "finite {0 ..m}" by simp
  have th0: "a^Suc m = setprod (\<lambda>i. a) {0..m}" unfolding setprod_constant[OF f, of a] by simp
  show ?thesis unfolding th0 fps_setprod_nth ..
qed
lemma fps_power_nth:
  fixes m :: nat and a :: "('a::comm_ring_1) fps"
  shows "(a ^m)$n = (if m=0 then 1$n else setsum (\<lambda>v. setprod (\<lambda>j. a $ (v!j)) {0..m - 1}) (natpermute n m))"
  by (cases m, simp_all add: fps_power_nth_Suc del: power_Suc)

lemma fps_nth_power_0:
  fixes m :: nat and a :: "('a::{comm_ring_1}) fps"
  shows "(a ^m)$0 = (a$0) ^ m"
proof-
  {assume "m=0" hence ?thesis by simp}
  moreover
  {fix n assume m: "m = Suc n"
    have c: "m = card {0..n}" using m by simp
   have "(a ^m)$0 = setprod (\<lambda>i. a$0) {0..n}"
     by (simp add: m fps_power_nth del: replicate.simps power_Suc)
   also have "\<dots> = (a$0) ^ m"
     unfolding c by (rule setprod_constant, simp)
   finally have ?thesis .}
 ultimately show ?thesis by (cases m, auto)
qed

lemma fps_compose_inj_right:
  assumes a0: "a$0 = (0::'a::{idom})"
  and a1: "a$1 \<noteq> 0"
  shows "(b oo a = c oo a) \<longleftrightarrow> b = c" (is "?lhs \<longleftrightarrow>?rhs")
proof-
  {assume ?rhs then have "?lhs" by simp}
  moreover
  {assume h: ?lhs
    {fix n have "b$n = c$n"
      proof(induct n rule: nat_less_induct)
	fix n assume H: "\<forall>m<n. b$m = c$m"
	{assume n0: "n=0"
	  from h have "(b oo a)$n = (c oo a)$n" by simp
	  hence "b$n = c$n" using n0 by (simp add: fps_compose_nth)}
	moreover
	{fix n1 assume n1: "n = Suc n1"
	  have f: "finite {0 .. n1}" "finite {n}" by simp_all
	  have eq: "{0 .. n1} \<union> {n} = {0 .. n}" using n1 by auto
	  have d: "{0 .. n1} \<inter> {n} = {}" using n1 by auto
	  have seq: "(\<Sum>i = 0..n1. b $ i * a ^ i $ n) = (\<Sum>i = 0..n1. c $ i * a ^ i $ n)"
	    apply (rule setsum_cong2)
	    using H n1 by auto
	  have th0: "(b oo a) $n = (\<Sum>i = 0..n1. c $ i * a ^ i $ n) + b$n * (a$1)^n"
	    unfolding fps_compose_nth setsum_Un_disjoint[OF f d, unfolded eq] seq
	    using startsby_zero_power_nth_same[OF a0]
	    by simp
	  have th1: "(c oo a) $n = (\<Sum>i = 0..n1. c $ i * a ^ i $ n) + c$n * (a$1)^n"
	    unfolding fps_compose_nth setsum_Un_disjoint[OF f d, unfolded eq]
	    using startsby_zero_power_nth_same[OF a0]
	    by simp
	  from h[unfolded fps_eq_iff, rule_format, of n] th0 th1 a1
	  have "b$n = c$n" by auto}
	ultimately show "b$n = c$n" by (cases n, auto)
      qed}
    then have ?rhs by (simp add: fps_eq_iff)}
  ultimately show ?thesis by blast
qed


subsection {* Radicals *}

declare setprod_cong[fundef_cong]
function radical :: "(nat \<Rightarrow> 'a \<Rightarrow> 'a) \<Rightarrow> nat \<Rightarrow> ('a::{field}) fps \<Rightarrow> nat \<Rightarrow> 'a" where
  "radical r 0 a 0 = 1"
| "radical r 0 a (Suc n) = 0"
| "radical r (Suc k) a 0 = r (Suc k) (a$0)"
| "radical r (Suc k) a (Suc n) = (a$ Suc n - setsum (\<lambda>xs. setprod (\<lambda>j. radical r (Suc k) a (xs ! j)) {0..k}) {xs. xs \<in> natpermute (Suc n) (Suc k) \<and> Suc n \<notin> set xs}) / (of_nat (Suc k) * (radical r (Suc k) a 0)^k)"
by pat_completeness auto

termination radical
proof
  let ?R = "measure (\<lambda>(r, k, a, n). n)"
  {
    show "wf ?R" by auto}
  {fix r k a n xs i
    assume xs: "xs \<in> {xs \<in> natpermute (Suc n) (Suc k). Suc n \<notin> set xs}" and i: "i \<in> {0..k}"
    {assume c: "Suc n \<le> xs ! i"
      from xs i have "xs !i \<noteq> Suc n" by (auto simp add: in_set_conv_nth natpermute_def)
      with c have c': "Suc n < xs!i" by arith
      have fths: "finite {0 ..< i}" "finite {i}" "finite {i+1..<Suc k}" by simp_all
      have d: "{0 ..< i} \<inter> ({i} \<union> {i+1 ..< Suc k}) = {}" "{i} \<inter> {i+1..< Suc k} = {}" by auto
      have eqs: "{0..<Suc k} = {0 ..< i} \<union> ({i} \<union> {i+1 ..< Suc k})" using i by auto
      from xs have "Suc n = foldl op + 0 xs" by (simp add: natpermute_def)
      also have "\<dots> = setsum (nth xs) {0..<Suc k}" unfolding foldl_add_setsum using xs
	by (simp add: natpermute_def)
      also have "\<dots> = xs!i + setsum (nth xs) {0..<i} + setsum (nth xs) {i+1..<Suc k}"
	unfolding eqs  setsum_Un_disjoint[OF fths(1) finite_UnI[OF fths(2,3)] d(1)]
	unfolding setsum_Un_disjoint[OF fths(2) fths(3) d(2)]
	by simp
      finally have False using c' by simp}
    then show "((r,Suc k,a,xs!i), r, Suc k, a, Suc n) \<in> ?R"
      apply auto by (metis not_less)}
  {fix r k a n
    show "((r,Suc k, a, 0),r, Suc k, a, Suc n) \<in> ?R" by simp}
qed

definition "fps_radical r n a = Abs_fps (radical r n a)"

lemma fps_radical0[simp]: "fps_radical r 0 a = 1"
  apply (auto simp add: fps_eq_iff fps_radical_def)  by (case_tac n, auto)

lemma fps_radical_nth_0[simp]: "fps_radical r n a $ 0 = (if n=0 then 1 else r n (a$0))"
  by (cases n, simp_all add: fps_radical_def)

lemma fps_radical_power_nth[simp]:
  assumes r: "(r k (a$0)) ^ k = a$0"
  shows "fps_radical r k a ^ k $ 0 = (if k = 0 then 1 else a$0)"
proof-
  {assume "k=0" hence ?thesis by simp }
  moreover
  {fix h assume h: "k = Suc h"
    have fh: "finite {0..h}" by simp
    have eq1: "fps_radical r k a ^ k $ 0 = (\<Prod>j\<in>{0..h}. fps_radical r k a $ (replicate k 0) ! j)"
      unfolding fps_power_nth h by simp
    also have "\<dots> = (\<Prod>j\<in>{0..h}. r k (a$0))"
      apply (rule setprod_cong)
      apply simp
      using h
      apply (subgoal_tac "replicate k (0::nat) ! x = 0")
      by (auto intro: nth_replicate simp del: replicate.simps)
    also have "\<dots> = a$0"
      unfolding setprod_constant[OF fh] using r by (simp add: h)
    finally have ?thesis using h by simp}
  ultimately show ?thesis by (cases k, auto)
qed

lemma natpermute_max_card: assumes n0: "n\<noteq>0"
  shows "card {xs \<in> natpermute n (k+1). n \<in> set xs} = k+1"
  unfolding natpermute_contain_maximal
proof-
  let ?A= "\<lambda>i. {replicate (k + 1) 0[i := n]}"
  let ?K = "{0 ..k}"
  have fK: "finite ?K" by simp
  have fAK: "\<forall>i\<in>?K. finite (?A i)" by auto
  have d: "\<forall>i\<in> ?K. \<forall>j\<in> ?K. i \<noteq> j \<longrightarrow> {replicate (k + 1) 0[i := n]} \<inter> {replicate (k + 1) 0[j := n]} = {}"
  proof(clarify)
    fix i j assume i: "i \<in> ?K" and j: "j\<in> ?K" and ij: "i\<noteq>j"
    {assume eq: "replicate (k+1) 0 [i:=n] = replicate (k+1) 0 [j:= n]"
      have "(replicate (k+1) 0 [i:=n] ! i) = n" using i by (simp del: replicate.simps)
      moreover
      have "(replicate (k+1) 0 [j:=n] ! i) = 0" using i ij by (simp del: replicate.simps)
      ultimately have False using eq n0 by (simp del: replicate.simps)}
    then show "{replicate (k + 1) 0[i := n]} \<inter> {replicate (k + 1) 0[j := n]} = {}"
      by auto
  qed
  from card_UN_disjoint[OF fK fAK d]
  show "card (\<Union>i\<in>{0..k}. {replicate (k + 1) 0[i := n]}) = k+1" by simp
qed

lemma power_radical:
  fixes a:: "'a::field_char_0 fps"
  assumes a0: "a$0 \<noteq> 0"
  shows "(r (Suc k) (a$0)) ^ Suc k = a$0 \<longleftrightarrow> (fps_radical r (Suc k) a) ^ (Suc k) = a"
proof-
  let ?r = "fps_radical r (Suc k) a"
  {assume r0: "(r (Suc k) (a$0)) ^ Suc k = a$0"
    from a0 r0 have r00: "r (Suc k) (a$0) \<noteq> 0" by auto
    {fix z have "?r ^ Suc k $ z = a$z"
      proof(induct z rule: nat_less_induct)
	fix n assume H: "\<forall>m<n. ?r ^ Suc k $ m = a$m"
	{assume "n = 0" hence "?r ^ Suc k $ n = a $n"
	    using fps_radical_power_nth[of r "Suc k" a, OF r0] by simp}
	moreover
	{fix n1 assume n1: "n = Suc n1"
	  have fK: "finite {0..k}" by simp
	  have nz: "n \<noteq> 0" using n1 by arith
	  let ?Pnk = "natpermute n (k + 1)"
	  let ?Pnkn = "{xs \<in> ?Pnk. n \<in> set xs}"
	  let ?Pnknn = "{xs \<in> ?Pnk. n \<notin> set xs}"
	  have eq: "?Pnkn \<union> ?Pnknn = ?Pnk" by blast
	  have d: "?Pnkn \<inter> ?Pnknn = {}" by blast
	  have f: "finite ?Pnkn" "finite ?Pnknn"
	    using finite_Un[of ?Pnkn ?Pnknn, unfolded eq]
	    by (metis natpermute_finite)+
	  let ?f = "\<lambda>v. \<Prod>j\<in>{0..k}. ?r $ v ! j"
	  have "setsum ?f ?Pnkn = setsum (\<lambda>v. ?r $ n * r (Suc k) (a $ 0) ^ k) ?Pnkn"
	  proof(rule setsum_cong2)
	    fix v assume v: "v \<in> {xs \<in> natpermute n (k + 1). n \<in> set xs}"
	    let ?ths = "(\<Prod>j\<in>{0..k}. fps_radical r (Suc k) a $ v ! j) = fps_radical r (Suc k) a $ n * r (Suc k) (a $ 0) ^ k"
	  from v obtain i where i: "i \<in> {0..k}" "v = replicate (k+1) 0 [i:= n]"
	    unfolding natpermute_contain_maximal by auto
	  have "(\<Prod>j\<in>{0..k}. fps_radical r (Suc k) a $ v ! j) = (\<Prod>j\<in>{0..k}. if j = i then fps_radical r (Suc k) a $ n else r (Suc k) (a$0))"
	    apply (rule setprod_cong, simp)
	    using i r0 by (simp del: replicate.simps)
	  also have "\<dots> = (fps_radical r (Suc k) a $ n) * r (Suc k) (a$0) ^ k"
	    unfolding setprod_gen_delta[OF fK] using i r0 by simp
	  finally show ?ths .
	qed
	then have "setsum ?f ?Pnkn = of_nat (k+1) * ?r $ n * r (Suc k) (a $ 0) ^ k"
	  by (simp add: natpermute_max_card[OF nz, simplified])
	also have "\<dots> = a$n - setsum ?f ?Pnknn"
	  unfolding n1 using r00 a0 by (simp add: field_simps fps_radical_def del: of_nat_Suc )
	finally have fn: "setsum ?f ?Pnkn = a$n - setsum ?f ?Pnknn" .
	have "(?r ^ Suc k)$n = setsum ?f ?Pnkn + setsum ?f ?Pnknn"
	  unfolding fps_power_nth_Suc setsum_Un_disjoint[OF f d, unfolded eq] ..
	also have "\<dots> = a$n" unfolding fn by simp
	finally have "?r ^ Suc k $ n = a $n" .}
      ultimately  show "?r ^ Suc k $ n = a $n" by (cases n, auto)
    qed }
  then have ?thesis using r0 by (simp add: fps_eq_iff)}
moreover 
{ assume h: "(fps_radical r (Suc k) a) ^ (Suc k) = a"
  hence "((fps_radical r (Suc k) a) ^ (Suc k))$0 = a$0" by simp
  then have "(r (Suc k) (a$0)) ^ Suc k = a$0"
    unfolding fps_power_nth_Suc
    by (simp add: setprod_constant del: replicate.simps)}
ultimately show ?thesis by blast
qed

(*
lemma power_radical:
  fixes a:: "'a::field_char_0 fps"
  assumes r0: "(r (Suc k) (a$0)) ^ Suc k = a$0" and a0: "a$0 \<noteq> 0"
  shows "(fps_radical r (Suc k) a) ^ (Suc k) = a"
proof-
  let ?r = "fps_radical r (Suc k) a"
  from a0 r0 have r00: "r (Suc k) (a$0) \<noteq> 0" by auto
  {fix z have "?r ^ Suc k $ z = a$z"
    proof(induct z rule: nat_less_induct)
      fix n assume H: "\<forall>m<n. ?r ^ Suc k $ m = a$m"
      {assume "n = 0" hence "?r ^ Suc k $ n = a $n"
	  using fps_radical_power_nth[of r "Suc k" a, OF r0] by simp}
      moreover
      {fix n1 assume n1: "n = Suc n1"
	have fK: "finite {0..k}" by simp
	have nz: "n \<noteq> 0" using n1 by arith
	let ?Pnk = "natpermute n (k + 1)"
	let ?Pnkn = "{xs \<in> ?Pnk. n \<in> set xs}"
	let ?Pnknn = "{xs \<in> ?Pnk. n \<notin> set xs}"
	have eq: "?Pnkn \<union> ?Pnknn = ?Pnk" by blast
	have d: "?Pnkn \<inter> ?Pnknn = {}" by blast
	have f: "finite ?Pnkn" "finite ?Pnknn"
	  using finite_Un[of ?Pnkn ?Pnknn, unfolded eq]
	  by (metis natpermute_finite)+
	let ?f = "\<lambda>v. \<Prod>j\<in>{0..k}. ?r $ v ! j"
	have "setsum ?f ?Pnkn = setsum (\<lambda>v. ?r $ n * r (Suc k) (a $ 0) ^ k) ?Pnkn"
	proof(rule setsum_cong2)
	  fix v assume v: "v \<in> {xs \<in> natpermute n (k + 1). n \<in> set xs}"
	  let ?ths = "(\<Prod>j\<in>{0..k}. fps_radical r (Suc k) a $ v ! j) = fps_radical r (Suc k) a $ n * r (Suc k) (a $ 0) ^ k"
	  from v obtain i where i: "i \<in> {0..k}" "v = replicate (k+1) 0 [i:= n]"
	    unfolding natpermute_contain_maximal by auto
	  have "(\<Prod>j\<in>{0..k}. fps_radical r (Suc k) a $ v ! j) = (\<Prod>j\<in>{0..k}. if j = i then fps_radical r (Suc k) a $ n else r (Suc k) (a$0))"
	    apply (rule setprod_cong, simp)
	    using i r0 by (simp del: replicate.simps)
	  also have "\<dots> = (fps_radical r (Suc k) a $ n) * r (Suc k) (a$0) ^ k"
	    unfolding setprod_gen_delta[OF fK] using i r0 by simp
	  finally show ?ths .
	qed
	then have "setsum ?f ?Pnkn = of_nat (k+1) * ?r $ n * r (Suc k) (a $ 0) ^ k"
	  by (simp add: natpermute_max_card[OF nz, simplified])
	also have "\<dots> = a$n - setsum ?f ?Pnknn"
	  unfolding n1 using r00 a0 by (simp add: field_simps fps_radical_def del: of_nat_Suc )
	finally have fn: "setsum ?f ?Pnkn = a$n - setsum ?f ?Pnknn" .
	have "(?r ^ Suc k)$n = setsum ?f ?Pnkn + setsum ?f ?Pnknn"
	  unfolding fps_power_nth_Suc setsum_Un_disjoint[OF f d, unfolded eq] ..
	also have "\<dots> = a$n" unfolding fn by simp
	finally have "?r ^ Suc k $ n = a $n" .}
      ultimately  show "?r ^ Suc k $ n = a $n" by (cases n, auto)
  qed }
  then show ?thesis by (simp add: fps_eq_iff)
qed

*)
lemma eq_divide_imp': assumes c0: "(c::'a::field) ~= 0" and eq: "a * c = b"
  shows "a = b / c"
proof-
  from eq have "a * c * inverse c = b * inverse c" by simp
  hence "a * (inverse c * c) = b/c" by (simp only: field_simps divide_inverse)
  then show "a = b/c" unfolding  field_inverse[OF c0] by simp
qed

lemma radical_unique:
  assumes r0: "(r (Suc k) (b$0)) ^ Suc k = b$0"
  and a0: "r (Suc k) (b$0 ::'a::field_char_0) = a$0" and b0: "b$0 \<noteq> 0"
  shows "a^(Suc k) = b \<longleftrightarrow> a = fps_radical r (Suc k) b"
proof-
  let ?r = "fps_radical r (Suc k) b"
  have r00: "r (Suc k) (b$0) \<noteq> 0" using b0 r0 by auto
  {assume H: "a = ?r"
    from H have "a^Suc k = b" using power_radical[OF b0, of r k, unfolded r0] by simp}
  moreover
  {assume H: "a^Suc k = b"
    have ceq: "card {0..k} = Suc k" by simp
    have fk: "finite {0..k}" by simp
    from a0 have a0r0: "a$0 = ?r$0" by simp
    {fix n have "a $ n = ?r $ n"
      proof(induct n rule: nat_less_induct)
	fix n assume h: "\<forall>m<n. a$m = ?r $m"
	{assume "n = 0" hence "a$n = ?r $n" using a0 by simp }
	moreover
	{fix n1 assume n1: "n = Suc n1"
	  have fK: "finite {0..k}" by simp
	have nz: "n \<noteq> 0" using n1 by arith
	let ?Pnk = "natpermute n (Suc k)"
	let ?Pnkn = "{xs \<in> ?Pnk. n \<in> set xs}"
	let ?Pnknn = "{xs \<in> ?Pnk. n \<notin> set xs}"
	have eq: "?Pnkn \<union> ?Pnknn = ?Pnk" by blast
	have d: "?Pnkn \<inter> ?Pnknn = {}" by blast
	have f: "finite ?Pnkn" "finite ?Pnknn"
	  using finite_Un[of ?Pnkn ?Pnknn, unfolded eq]
	  by (metis natpermute_finite)+
	let ?f = "\<lambda>v. \<Prod>j\<in>{0..k}. ?r $ v ! j"
	let ?g = "\<lambda>v. \<Prod>j\<in>{0..k}. a $ v ! j"
	have "setsum ?g ?Pnkn = setsum (\<lambda>v. a $ n * (?r$0)^k) ?Pnkn"
	proof(rule setsum_cong2)
	  fix v assume v: "v \<in> {xs \<in> natpermute n (Suc k). n \<in> set xs}"
	  let ?ths = "(\<Prod>j\<in>{0..k}. a $ v ! j) = a $ n * (?r$0)^k"
	  from v obtain i where i: "i \<in> {0..k}" "v = replicate (k+1) 0 [i:= n]"
	    unfolding Suc_plus1 natpermute_contain_maximal by (auto simp del: replicate.simps)
	  have "(\<Prod>j\<in>{0..k}. a $ v ! j) = (\<Prod>j\<in>{0..k}. if j = i then a $ n else r (Suc k) (b$0))"
	    apply (rule setprod_cong, simp)
	    using i a0 by (simp del: replicate.simps)
	  also have "\<dots> = a $ n * (?r $ 0)^k"
	    unfolding  setprod_gen_delta[OF fK] using i by simp
	  finally show ?ths .
	qed
	then have th0: "setsum ?g ?Pnkn = of_nat (k+1) * a $ n * (?r $ 0)^k"
	  by (simp add: natpermute_max_card[OF nz, simplified])
	have th1: "setsum ?g ?Pnknn = setsum ?f ?Pnknn"
	proof (rule setsum_cong2, rule setprod_cong, simp)
	  fix xs i assume xs: "xs \<in> ?Pnknn" and i: "i \<in> {0..k}"
	  {assume c: "n \<le> xs ! i"
	    from xs i have "xs !i \<noteq> n" by (auto simp add: in_set_conv_nth natpermute_def)
	    with c have c': "n < xs!i" by arith
	    have fths: "finite {0 ..< i}" "finite {i}" "finite {i+1..<Suc k}" by simp_all
	    have d: "{0 ..< i} \<inter> ({i} \<union> {i+1 ..< Suc k}) = {}" "{i} \<inter> {i+1..< Suc k} = {}" by auto
	    have eqs: "{0..<Suc k} = {0 ..< i} \<union> ({i} \<union> {i+1 ..< Suc k})" using i by auto
	    from xs have "n = foldl op + 0 xs" by (simp add: natpermute_def)
	    also have "\<dots> = setsum (nth xs) {0..<Suc k}" unfolding foldl_add_setsum using xs
	      by (simp add: natpermute_def)
	    also have "\<dots> = xs!i + setsum (nth xs) {0..<i} + setsum (nth xs) {i+1..<Suc k}"
	      unfolding eqs  setsum_Un_disjoint[OF fths(1) finite_UnI[OF fths(2,3)] d(1)]
	      unfolding setsum_Un_disjoint[OF fths(2) fths(3) d(2)]
	      by simp
	    finally have False using c' by simp}
	  then have thn: "xs!i < n" by arith
	  from h[rule_format, OF thn]
	  show "a$(xs !i) = ?r$(xs!i)" .
	qed
	have th00: "\<And>(x::'a). of_nat (Suc k) * (x * inverse (of_nat (Suc k))) = x"
	  by (simp add: field_simps del: of_nat_Suc)
	from H have "b$n = a^Suc k $ n" by (simp add: fps_eq_iff)
	also have "a ^ Suc k$n = setsum ?g ?Pnkn + setsum ?g ?Pnknn"
	  unfolding fps_power_nth_Suc
	  using setsum_Un_disjoint[OF f d, unfolded Suc_plus1[symmetric],
	    unfolded eq, of ?g] by simp
	also have "\<dots> = of_nat (k+1) * a $ n * (?r $ 0)^k + setsum ?f ?Pnknn" unfolding th0 th1 ..
	finally have "of_nat (k+1) * a $ n * (?r $ 0)^k = b$n - setsum ?f ?Pnknn" by simp
	then have "a$n = (b$n - setsum ?f ?Pnknn) / (of_nat (k+1) * (?r $ 0)^k)"
	  apply -
	  apply (rule eq_divide_imp')
	  using r00
	  apply (simp del: of_nat_Suc)
	  by (simp add: mult_ac)
	then have "a$n = ?r $n"
	  apply (simp del: of_nat_Suc)
	  unfolding fps_radical_def n1
	  by (simp add: field_simps n1 th00 del: of_nat_Suc)}
	ultimately show "a$n = ?r $ n" by (cases n, auto)
      qed}
    then have "a = ?r" by (simp add: fps_eq_iff)}
  ultimately show ?thesis by blast
qed


lemma radical_power:
  assumes r0: "r (Suc k) ((a$0) ^ Suc k) = a$0"
  and a0: "(a$0 ::'a::field_char_0) \<noteq> 0"
  shows "(fps_radical r (Suc k) (a ^ Suc k)) = a"
proof-
  let ?ak = "a^ Suc k"
  have ak0: "?ak $ 0 = (a$0) ^ Suc k" by (simp add: fps_nth_power_0 del: power_Suc)
  from r0 have th0: "r (Suc k) (a ^ Suc k $ 0) ^ Suc k = a ^ Suc k $ 0" using ak0 by auto
  from r0 ak0 have th1: "r (Suc k) (a ^ Suc k $ 0) = a $ 0" by auto
  from ak0 a0 have ak00: "?ak $ 0 \<noteq>0 " by auto
  from radical_unique[of r k ?ak a, OF th0 th1 ak00] show ?thesis by metis
qed

lemma fps_deriv_radical:
  fixes a:: "'a::field_char_0 fps"
  assumes r0: "(r (Suc k) (a$0)) ^ Suc k = a$0" and a0: "a$0 \<noteq> 0"
  shows "fps_deriv (fps_radical r (Suc k) a) = fps_deriv a / (fps_const (of_nat (Suc k)) * (fps_radical r (Suc k) a) ^ k)"
proof-
  let ?r= "fps_radical r (Suc k) a"
  let ?w = "(fps_const (of_nat (Suc k)) * ?r ^ k)"
  from a0 r0 have r0': "r (Suc k) (a$0) \<noteq> 0" by auto
  from r0' have w0: "?w $ 0 \<noteq> 0" by (simp del: of_nat_Suc)
  note th0 = inverse_mult_eq_1[OF w0]
  let ?iw = "inverse ?w"
  from iffD1[OF power_radical[of a r], OF a0 r0]
  have "fps_deriv (?r ^ Suc k) = fps_deriv a" by simp
  hence "fps_deriv ?r * ?w = fps_deriv a"
    by (simp add: fps_deriv_power mult_ac del: power_Suc)
  hence "?iw * fps_deriv ?r * ?w = ?iw * fps_deriv a" by simp
  hence "fps_deriv ?r * (?iw * ?w) = fps_deriv a / ?w"
    by (simp add: fps_divide_def)
  then show ?thesis unfolding th0 by simp
qed

lemma radical_mult_distrib:
  fixes a:: "'a::field_char_0 fps"
  assumes
  k: "k > 0"
  and ra0: "r k (a $ 0) ^ k = a $ 0"
  and rb0: "r k (b $ 0) ^ k = b $ 0"
  and a0: "a$0 \<noteq> 0"
  and b0: "b$0 \<noteq> 0"
  shows "r k ((a * b) $ 0) = r k (a $ 0) * r k (b $ 0) \<longleftrightarrow> fps_radical r (k) (a*b) = fps_radical r (k) a * fps_radical r (k) (b)"
proof-
  {assume  r0': "r k ((a * b) $ 0) = r k (a $ 0) * r k (b $ 0)"
  from r0' have r0: "(r (k) ((a*b)$0)) ^ k = (a*b)$0"
    by (simp add: fps_mult_nth ra0 rb0 power_mult_distrib)
  {assume "k=0" hence ?thesis using r0' by simp}
  moreover
  {fix h assume k: "k = Suc h"
  let ?ra = "fps_radical r (Suc h) a"
  let ?rb = "fps_radical r (Suc h) b"
  have th0: "r (Suc h) ((a * b) $ 0) = (fps_radical r (Suc h) a * fps_radical r (Suc h) b) $ 0"
    using r0' k by (simp add: fps_mult_nth)
  have ab0: "(a*b) $ 0 \<noteq> 0" using a0 b0 by (simp add: fps_mult_nth)
  from radical_unique[of r h "a*b" "fps_radical r (Suc h) a * fps_radical r (Suc h) b", OF r0[unfolded k] th0 ab0, symmetric]
    iffD1[OF power_radical[of _ r], OF a0 ra0[unfolded k]] iffD1[OF power_radical[of _ r], OF b0 rb0[unfolded k]] k r0'
  have ?thesis by (auto simp add: power_mult_distrib simp del: power_Suc)}
ultimately have ?thesis by (cases k, auto)}
moreover
{assume h: "fps_radical r k (a*b) = fps_radical r k a * fps_radical r k b"
  hence "(fps_radical r k (a*b))$0 = (fps_radical r k a * fps_radical r k b)$0" by simp
  then have "r k ((a * b) $ 0) = r k (a $ 0) * r k (b $ 0)"
    using k by (simp add: fps_mult_nth)}
ultimately show ?thesis by blast
qed

(*
lemma radical_mult_distrib:
  fixes a:: "'a::field_char_0 fps"
  assumes
  ra0: "r k (a $ 0) ^ k = a $ 0"
  and rb0: "r k (b $ 0) ^ k = b $ 0"
  and r0': "r k ((a * b) $ 0) = r k (a $ 0) * r k (b $ 0)"
  and a0: "a$0 \<noteq> 0"
  and b0: "b$0 \<noteq> 0"
  shows "fps_radical r (k) (a*b) = fps_radical r (k) a * fps_radical r (k) (b)"
proof-
  from r0' have r0: "(r (k) ((a*b)$0)) ^ k = (a*b)$0"
    by (simp add: fps_mult_nth ra0 rb0 power_mult_distrib)
  {assume "k=0" hence ?thesis by simp}
  moreover
  {fix h assume k: "k = Suc h"
  let ?ra = "fps_radical r (Suc h) a"
  let ?rb = "fps_radical r (Suc h) b"
  have th0: "r (Suc h) ((a * b) $ 0) = (fps_radical r (Suc h) a * fps_radical r (Suc h) b) $ 0"
    using r0' k by (simp add: fps_mult_nth)
  have ab0: "(a*b) $ 0 \<noteq> 0" using a0 b0 by (simp add: fps_mult_nth)
  from radical_unique[of r h "a*b" "fps_radical r (Suc h) a * fps_radical r (Suc h) b", OF r0[unfolded k] th0 ab0, symmetric]
    power_radical[of r, OF ra0[unfolded k] a0] power_radical[of r, OF rb0[unfolded k] b0] k
  have ?thesis by (auto simp add: power_mult_distrib simp del: power_Suc)}
ultimately show ?thesis by (cases k, auto)
qed
*)

lemma fps_divide_1[simp]: "(a:: ('a::field) fps) / 1 = a"
  by (simp add: fps_divide_def)

lemma radical_divide:
  fixes a :: "'a::field_char_0 fps"
  assumes
  kp: "k>0"
  and ra0: "(r k (a $ 0)) ^ k = a $ 0"
  and rb0: "(r k (b $ 0)) ^ k = b $ 0"
  and a0: "a$0 \<noteq> 0"
  and b0: "b$0 \<noteq> 0"
  shows "r k ((a $ 0) / (b$0)) = r k (a$0) / r k (b $ 0) \<longleftrightarrow> fps_radical r k (a/b) = fps_radical r k a / fps_radical r k b" (is "?lhs = ?rhs")
proof-
  let ?r = "fps_radical r k"
  from kp obtain h where k: "k = Suc h" by (cases k, auto)
  have ra0': "r k (a$0) \<noteq> 0" using a0 ra0 k by auto
  have rb0': "r k (b$0) \<noteq> 0" using b0 rb0 k by auto

  {assume ?rhs
    then have "?r (a/b) $ 0 = (?r a / ?r b)$0" by simp
    then have ?lhs using k a0 b0 rb0' 
      by (simp add: fps_divide_def fps_mult_nth fps_inverse_def divide_inverse) }
  moreover
  {assume h: ?lhs
    from a0 b0 have ab0[simp]: "(a/b)$0 = a$0 / b$0" 
      by (simp add: fps_divide_def fps_mult_nth divide_inverse fps_inverse_def)
    have th0: "r k ((a/b)$0) ^ k = (a/b)$0"
      by (simp add: h nonzero_power_divide[OF rb0'] ra0 rb0 del: k)
    from a0 b0 ra0' rb0' kp h 
    have th1: "r k ((a / b) $ 0) = (fps_radical r k a / fps_radical r k b) $ 0"
      by (simp add: fps_divide_def fps_mult_nth fps_inverse_def divide_inverse del: k)
    from a0 b0 ra0' rb0' kp have ab0': "(a / b) $ 0 \<noteq> 0"
      by (simp add: fps_divide_def fps_mult_nth fps_inverse_def nonzero_imp_inverse_nonzero)
    note tha[simp] = iffD1[OF power_radical[where r=r and k=h], OF a0 ra0[unfolded k], unfolded k[symmetric]]
    note thb[simp] = iffD1[OF power_radical[where r=r and k=h], OF b0 rb0[unfolded k], unfolded k[symmetric]]
    have th2: "(?r a / ?r b)^k = a/b"
      by (simp add: fps_divide_def power_mult_distrib fps_inverse_power[symmetric])
    from iffD1[OF radical_unique[where r=r and a="?r a / ?r b" and b="a/b" and k=h], symmetric, unfolded k[symmetric], OF th0 th1 ab0' th2] have ?rhs .}
  ultimately show ?thesis by blast
qed

lemma radical_inverse:
  fixes a :: "'a::field_char_0 fps"
  assumes
  k: "k>0"
  and ra0: "r k (a $ 0) ^ k = a $ 0"
  and r1: "(r k 1)^k = 1"
  and a0: "a$0 \<noteq> 0"
  shows "r k (inverse (a $ 0)) = r k 1 / (r k (a $ 0)) \<longleftrightarrow> fps_radical r k (inverse a) = fps_radical r k 1 / fps_radical r k a"
  using radical_divide[where k=k and r=r and a=1 and b=a, OF k ] ra0 r1 a0
  by (simp add: divide_inverse fps_divide_def)

subsection{* Derivative of composition *}

lemma fps_compose_deriv:
  fixes a:: "('a::idom) fps"
  assumes b0: "b$0 = 0"
  shows "fps_deriv (a oo b) = ((fps_deriv a) oo b) * (fps_deriv b)"
proof-
  {fix n
    have "(fps_deriv (a oo b))$n = setsum (\<lambda>i. a $ i * (fps_deriv (b^i))$n) {0.. Suc n}"
      by (simp add: fps_compose_def ring_simps setsum_right_distrib del: of_nat_Suc)
    also have "\<dots> = setsum (\<lambda>i. a$i * ((fps_const (of_nat i)) * (fps_deriv b * (b^(i - 1))))$n) {0.. Suc n}"
      by (simp add: ring_simps fps_deriv_power del: fps_mult_left_const_nth of_nat_Suc)
  also have "\<dots> = setsum (\<lambda>i. of_nat i * a$i * (((b^(i - 1)) * fps_deriv b))$n) {0.. Suc n}"
    unfolding fps_mult_left_const_nth  by (simp add: ring_simps)
  also have "\<dots> = setsum (\<lambda>i. of_nat i * a$i * (setsum (\<lambda>j. (b^ (i - 1))$j * (fps_deriv b)$(n - j)) {0..n})) {0.. Suc n}"
    unfolding fps_mult_nth ..
  also have "\<dots> = setsum (\<lambda>i. of_nat i * a$i * (setsum (\<lambda>j. (b^ (i - 1))$j * (fps_deriv b)$(n - j)) {0..n})) {1.. Suc n}"
    apply (rule setsum_mono_zero_right)
    apply (auto simp add: mult_delta_left setsum_delta not_le)
    done
  also have "\<dots> = setsum (\<lambda>i. of_nat (i + 1) * a$(i+1) * (setsum (\<lambda>j. (b^ i)$j * of_nat (n - j + 1) * b$(n - j + 1)) {0..n})) {0.. n}"
    unfolding fps_deriv_nth
    apply (rule setsum_reindex_cong[where f="Suc"])
    by (auto simp add: mult_assoc)
  finally have th0: "(fps_deriv (a oo b))$n = setsum (\<lambda>i. of_nat (i + 1) * a$(i+1) * (setsum (\<lambda>j. (b^ i)$j * of_nat (n - j + 1) * b$(n - j + 1)) {0..n})) {0.. n}" .

  have "(((fps_deriv a) oo b) * (fps_deriv b))$n = setsum (\<lambda>i. (fps_deriv b)$ (n - i) * ((fps_deriv a) oo b)$i) {0..n}"
    unfolding fps_mult_nth by (simp add: mult_ac)
  also have "\<dots> = setsum (\<lambda>i. setsum (\<lambda>j. of_nat (n - i +1) * b$(n - i + 1) * of_nat (j + 1) * a$(j+1) * (b^j)$i) {0..n}) {0..n}"
    unfolding fps_deriv_nth fps_compose_nth setsum_right_distrib mult_assoc
    apply (rule setsum_cong2)
    apply (rule setsum_mono_zero_left)
    apply (simp_all add: subset_eq)
    apply clarify
    apply (subgoal_tac "b^i$x = 0")
    apply simp
    apply (rule startsby_zero_power_prefix[OF b0, rule_format])
    by simp
  also have "\<dots> = setsum (\<lambda>i. of_nat (i + 1) * a$(i+1) * (setsum (\<lambda>j. (b^ i)$j * of_nat (n - j + 1) * b$(n - j + 1)) {0..n})) {0.. n}"
    unfolding setsum_right_distrib
    apply (subst setsum_commute)
    by ((rule setsum_cong2)+) simp
  finally have "(fps_deriv (a oo b))$n = (((fps_deriv a) oo b) * (fps_deriv b)) $n"
    unfolding th0 by simp}
then show ?thesis by (simp add: fps_eq_iff)
qed

lemma fps_mult_X_plus_1_nth:
  "((1+X)*a) $n = (if n = 0 then (a$n :: 'a::comm_ring_1) else a$n + a$(n - 1))"
proof-
  {assume "n = 0" hence ?thesis by (simp add: fps_mult_nth )}
  moreover
  {fix m assume m: "n = Suc m"
    have "((1+X)*a) $n = setsum (\<lambda>i. (1+X)$i * a$(n-i)) {0..n}"
      by (simp add: fps_mult_nth)
    also have "\<dots> = setsum (\<lambda>i. (1+X)$i * a$(n-i)) {0.. 1}"
      unfolding m
      apply (rule setsum_mono_zero_right)
      by (auto simp add: )
    also have "\<dots> = (if n = 0 then (a$n :: 'a::comm_ring_1) else a$n + a$(n - 1))"
      unfolding m
      by (simp add: )
    finally have ?thesis .}
  ultimately show ?thesis by (cases n, auto)
qed

subsection{* Finite FPS (i.e. polynomials) and X *}
lemma fps_poly_sum_X:
  assumes z: "\<forall>i > n. a$i = (0::'a::comm_ring_1)"
  shows "a = setsum (\<lambda>i. fps_const (a$i) * X^i) {0..n}" (is "a = ?r")
proof-
  {fix i
    have "a$i = ?r$i"
      unfolding fps_setsum_nth fps_mult_left_const_nth X_power_nth
      by (simp add: mult_delta_right setsum_delta' z)
  }
  then show ?thesis unfolding fps_eq_iff by blast
qed

subsection{* Compositional inverses *}


fun compinv :: "'a fps \<Rightarrow> nat \<Rightarrow> 'a::{field}" where
  "compinv a 0 = X$0"
| "compinv a (Suc n) = (X$ Suc n - setsum (\<lambda>i. (compinv a i) * (a^i)$Suc n) {0 .. n}) / (a$1) ^ Suc n"

definition "fps_inv a = Abs_fps (compinv a)"

lemma fps_inv: assumes a0: "a$0 = 0" and a1: "a$1 \<noteq> 0"
  shows "fps_inv a oo a = X"
proof-
  let ?i = "fps_inv a oo a"
  {fix n
    have "?i $n = X$n"
    proof(induct n rule: nat_less_induct)
      fix n assume h: "\<forall>m<n. ?i$m = X$m"
      {assume "n=0" hence "?i $n = X$n" using a0
	  by (simp add: fps_compose_nth fps_inv_def)}
      moreover
      {fix n1 assume n1: "n = Suc n1"
	have "?i $ n = setsum (\<lambda>i. (fps_inv a $ i) * (a^i)$n) {0 .. n1} + fps_inv a $ Suc n1 * (a $ 1)^ Suc n1"
	  by (simp add: fps_compose_nth n1 startsby_zero_power_nth_same[OF a0]
                   del: power_Suc)
	also have "\<dots> = setsum (\<lambda>i. (fps_inv a $ i) * (a^i)$n) {0 .. n1} + (X$ Suc n1 - setsum (\<lambda>i. (fps_inv a $ i) * (a^i)$n) {0 .. n1})"
	  using a0 a1 n1 by (simp add: fps_inv_def)
	also have "\<dots> = X$n" using n1 by simp
	finally have "?i $ n = X$n" .}
      ultimately show "?i $ n = X$n" by (cases n, auto)
    qed}
  then show ?thesis by (simp add: fps_eq_iff)
qed


fun gcompinv :: "'a fps \<Rightarrow> 'a fps \<Rightarrow> nat \<Rightarrow> 'a::{field}" where
  "gcompinv b a 0 = b$0"
| "gcompinv b a (Suc n) = (b$ Suc n - setsum (\<lambda>i. (gcompinv b a i) * (a^i)$Suc n) {0 .. n}) / (a$1) ^ Suc n"

definition "fps_ginv b a = Abs_fps (gcompinv b a)"

lemma fps_ginv: assumes a0: "a$0 = 0" and a1: "a$1 \<noteq> 0"
  shows "fps_ginv b a oo a = b"
proof-
  let ?i = "fps_ginv b a oo a"
  {fix n
    have "?i $n = b$n"
    proof(induct n rule: nat_less_induct)
      fix n assume h: "\<forall>m<n. ?i$m = b$m"
      {assume "n=0" hence "?i $n = b$n" using a0
	  by (simp add: fps_compose_nth fps_ginv_def)}
      moreover
      {fix n1 assume n1: "n = Suc n1"
	have "?i $ n = setsum (\<lambda>i. (fps_ginv b a $ i) * (a^i)$n) {0 .. n1} + fps_ginv b a $ Suc n1 * (a $ 1)^ Suc n1"
	  by (simp add: fps_compose_nth n1 startsby_zero_power_nth_same[OF a0]
                   del: power_Suc)
	also have "\<dots> = setsum (\<lambda>i. (fps_ginv b a $ i) * (a^i)$n) {0 .. n1} + (b$ Suc n1 - setsum (\<lambda>i. (fps_ginv b a $ i) * (a^i)$n) {0 .. n1})"
	  using a0 a1 n1 by (simp add: fps_ginv_def)
	also have "\<dots> = b$n" using n1 by simp
	finally have "?i $ n = b$n" .}
      ultimately show "?i $ n = b$n" by (cases n, auto)
    qed}
  then show ?thesis by (simp add: fps_eq_iff)
qed

lemma fps_inv_ginv: "fps_inv = fps_ginv X"
  apply (auto simp add: expand_fun_eq fps_eq_iff fps_inv_def fps_ginv_def)
  apply (induct_tac n rule: nat_less_induct, auto)
  apply (case_tac na)
  apply simp
  apply simp
  done

lemma fps_compose_1[simp]: "1 oo a = 1"
  by (simp add: fps_eq_iff fps_compose_nth mult_delta_left setsum_delta)

lemma fps_compose_0[simp]: "0 oo a = 0"
  by (simp add: fps_eq_iff fps_compose_nth)

lemma fps_compose_0_right[simp]: "a oo 0 = fps_const (a$0)"
  by (auto simp add: fps_eq_iff fps_compose_nth power_0_left setsum_0')

lemma fps_compose_add_distrib: "(a + b) oo c = (a oo c) + (b oo c)"
  by (simp add: fps_eq_iff fps_compose_nth ring_simps setsum_addf)

lemma fps_compose_setsum_distrib: "(setsum f S) oo a = setsum (\<lambda>i. f i oo a) S"
proof-
  {assume "\<not> finite S" hence ?thesis by simp}
  moreover
  {assume fS: "finite S"
    have ?thesis
    proof(rule finite_induct[OF fS])
      show "setsum f {} oo a = (\<Sum>i\<in>{}. f i oo a)" by simp
    next
      fix x F assume fF: "finite F" and xF: "x \<notin> F" and h: "setsum f F oo a = setsum (\<lambda>i. f i oo a) F"
      show "setsum f (insert x F) oo a  = setsum (\<lambda>i. f i oo a) (insert x F)"
	using fF xF h by (simp add: fps_compose_add_distrib)
    qed}
  ultimately show ?thesis by blast
qed

lemma convolution_eq:
  "setsum (%i. a (i :: nat) * b (n - i)) {0 .. n} = setsum (%(i,j). a i * b j) {(i,j). i <= n \<and> j \<le> n \<and> i + j = n}"
  apply (rule setsum_reindex_cong[where f=fst])
  apply (clarsimp simp add: inj_on_def)
  apply (auto simp add: expand_set_eq image_iff)
  apply (rule_tac x= "x" in exI)
  apply clarsimp
  apply (rule_tac x="n - x" in exI)
  apply arith
  done

lemma product_composition_lemma:
  assumes c0: "c$0 = (0::'a::idom)" and d0: "d$0 = 0"
  shows "((a oo c) * (b oo d))$n = setsum (%(k,m). a$k * b$m * (c^k * d^m) $ n) {(k,m). k + m \<le> n}" (is "?l = ?r")
proof-
  let ?S = "{(k\<Colon>nat, m\<Colon>nat). k + m \<le> n}"
  have s: "?S \<subseteq> {0..n} <*> {0..n}" by (auto simp add: subset_eq)
  have f: "finite {(k\<Colon>nat, m\<Colon>nat). k + m \<le> n}"
    apply (rule finite_subset[OF s])
    by auto
  have "?r =  setsum (%i. setsum (%(k,m). a$k * (c^k)$i * b$m * (d^m) $ (n - i)) {(k,m). k + m \<le> n}) {0..n}"
    apply (simp add: fps_mult_nth setsum_right_distrib)
    apply (subst setsum_commute)
    apply (rule setsum_cong2)
    by (auto simp add: ring_simps)
  also have "\<dots> = ?l"
    apply (simp add: fps_mult_nth fps_compose_nth setsum_product)
    apply (rule setsum_cong2)
    apply (simp add: setsum_cartesian_product mult_assoc)
    apply (rule setsum_mono_zero_right[OF f])
    apply (simp add: subset_eq) apply presburger
    apply clarsimp
    apply (rule ccontr)
    apply (clarsimp simp add: not_le)
    apply (case_tac "x < aa")
    apply simp
    apply (frule_tac startsby_zero_power_prefix[rule_format, OF c0])
    apply blast
    apply simp
    apply (frule_tac startsby_zero_power_prefix[rule_format, OF d0])
    apply blast
    done
  finally show ?thesis by simp
qed

lemma product_composition_lemma':
  assumes c0: "c$0 = (0::'a::idom)" and d0: "d$0 = 0"
  shows "((a oo c) * (b oo d))$n = setsum (%k. setsum (%m. a$k * b$m * (c^k * d^m) $ n) {0..n}) {0..n}" (is "?l = ?r")
  unfolding product_composition_lemma[OF c0 d0]
  unfolding setsum_cartesian_product
  apply (rule setsum_mono_zero_left)
  apply simp
  apply (clarsimp simp add: subset_eq)
  apply clarsimp
  apply (rule ccontr)
  apply (subgoal_tac "(c^aa * d^ba) $ n = 0")
  apply simp
  unfolding fps_mult_nth
  apply (rule setsum_0')
  apply (clarsimp simp add: not_le)
  apply (case_tac "aaa < aa")
  apply (rule startsby_zero_power_prefix[OF c0, rule_format])
  apply simp
  apply (subgoal_tac "n - aaa < ba")
  apply (frule_tac k = "ba" in startsby_zero_power_prefix[OF d0, rule_format])
  apply simp
  apply arith
  done


lemma setsum_pair_less_iff:
  "setsum (%((k::nat),m). a k * b m * c (k + m)) {(k,m). k + m \<le> n} = setsum (%s. setsum (%i. a i * b (s - i) * c s) {0..s}) {0..n}" (is "?l = ?r")
proof-
  let ?KM=  "{(k,m). k + m \<le> n}"
  let ?f = "%s. UNION {(0::nat)..s} (%i. {(i,s - i)})"
  have th0: "?KM = UNION {0..n} ?f"
    apply (simp add: expand_set_eq)
    apply arith (* FIXME: VERY slow! *)
    done
  show "?l = ?r "
    unfolding th0
    apply (subst setsum_UN_disjoint)
    apply auto
    apply (subst setsum_UN_disjoint)
    apply auto
    done
qed

lemma fps_compose_mult_distrib_lemma:
  assumes c0: "c$0 = (0::'a::idom)"
  shows "((a oo c) * (b oo c))$n = setsum (%s. setsum (%i. a$i * b$(s - i) * (c^s) $ n) {0..s}) {0..n}" (is "?l = ?r")
  unfolding product_composition_lemma[OF c0 c0] power_add[symmetric]
  unfolding setsum_pair_less_iff[where a = "%k. a$k" and b="%m. b$m" and c="%s. (c ^ s)$n" and n = n] ..


lemma fps_compose_mult_distrib:
  assumes c0: "c$0 = (0::'a::idom)"
  shows "(a * b) oo c = (a oo c) * (b oo c)" (is "?l = ?r")
  apply (simp add: fps_eq_iff fps_compose_mult_distrib_lemma[OF c0])
  by (simp add: fps_compose_nth fps_mult_nth setsum_left_distrib)
lemma fps_compose_setprod_distrib:
  assumes c0: "c$0 = (0::'a::idom)"
  shows "(setprod a S) oo c = setprod (%k. a k oo c) S" (is "?l = ?r")
  apply (cases "finite S")
  apply simp_all
  apply (induct S rule: finite_induct)
  apply simp
  apply (simp add: fps_compose_mult_distrib[OF c0])
  done

lemma fps_compose_power:   assumes c0: "c$0 = (0::'a::idom)"
  shows "(a oo c)^n = a^n oo c" (is "?l = ?r")
proof-
  {assume "n=0" then have ?thesis by simp}
  moreover
  {fix m assume m: "n = Suc m"
    have th0: "a^n = setprod (%k. a) {0..m}" "(a oo c) ^ n = setprod (%k. a oo c) {0..m}"
      by (simp_all add: setprod_constant m)
    then have ?thesis
      by (simp add: fps_compose_setprod_distrib[OF c0])}
  ultimately show ?thesis by (cases n, auto)
qed

lemma fps_compose_uminus: "- (a::'a::ring_1 fps) oo c = - (a oo c)"
  by (simp add: fps_eq_iff fps_compose_nth ring_simps setsum_negf[symmetric])

lemma fps_compose_sub_distrib:
  shows "(a - b) oo (c::'a::ring_1 fps) = (a oo c) - (b oo c)"
  unfolding diff_minus fps_compose_uminus fps_compose_add_distrib ..

lemma X_fps_compose:"X oo a = Abs_fps (\<lambda>n. if n = 0 then (0::'a::comm_ring_1) else a$n)"
  by (simp add: fps_eq_iff fps_compose_nth mult_delta_left setsum_delta power_Suc)

lemma fps_inverse_compose:
  assumes b0: "(b$0 :: 'a::field) = 0" and a0: "a$0 \<noteq> 0"
  shows "inverse a oo b = inverse (a oo b)"
proof-
  let ?ia = "inverse a"
  let ?ab = "a oo b"
  let ?iab = "inverse ?ab"

from a0 have ia0: "?ia $ 0 \<noteq> 0" by (simp )
from a0 have ab0: "?ab $ 0 \<noteq> 0" by (simp add: fps_compose_def)
thm inverse_mult_eq_1[OF ab0]
have "(?ia oo b) *  (a oo b) = 1"
unfolding fps_compose_mult_distrib[OF b0, symmetric]
unfolding inverse_mult_eq_1[OF a0]
fps_compose_1 ..

then have "(?ia oo b) *  (a oo b) * ?iab  = 1 * ?iab" by simp
then have "(?ia oo b) *  (?iab * (a oo b))  = ?iab" by simp
then show ?thesis 
  unfolding inverse_mult_eq_1[OF ab0] by simp
qed

lemma fps_divide_compose:
  assumes c0: "(c$0 :: 'a::field) = 0" and b0: "b$0 \<noteq> 0"
  shows "(a/b) oo c = (a oo c) / (b oo c)"
    unfolding fps_divide_def fps_compose_mult_distrib[OF c0]
    fps_inverse_compose[OF c0 b0] ..

lemma gp: assumes a0: "a$0 = (0::'a::field)"
  shows "(Abs_fps (\<lambda>n. 1)) oo a = 1/(1 - a)" (is "?one oo a = _")
proof-
  have o0: "?one $ 0 \<noteq> 0" by simp
  have th0: "(1 - X) $ 0 \<noteq> (0::'a)" by simp  
  from fps_inverse_gp[where ?'a = 'a]
  have "inverse ?one = 1 - X" by (simp add: fps_eq_iff)
  hence "inverse (inverse ?one) = inverse (1 - X)" by simp
  hence th: "?one = 1/(1 - X)" unfolding fps_inverse_idempotent[OF o0] 
    by (simp add: fps_divide_def)
  show ?thesis unfolding th
    unfolding fps_divide_compose[OF a0 th0]
    fps_compose_1 fps_compose_sub_distrib X_fps_compose_startby0[OF a0] ..
qed

lemma fps_const_power[simp]: "fps_const (c::'a::ring_1) ^ n = fps_const (c^n)"
by (induct n, auto)

lemma fps_compose_radical:
  assumes b0: "b$0 = (0::'a::field_char_0)"
  and ra0: "r (Suc k) (a$0) ^ Suc k = a$0"
  and a0: "a$0 \<noteq> 0"
  shows "fps_radical r (Suc k)  a oo b = fps_radical r (Suc k) (a oo b)"
proof-
  let ?r = "fps_radical r (Suc k)"
  let ?ab = "a oo b"
  have ab0: "?ab $ 0 = a$0" by (simp add: fps_compose_def)
  from ab0 a0 ra0 have rab0: "?ab $ 0 \<noteq> 0" "r (Suc k) (?ab $ 0) ^ Suc k = ?ab $ 0" by simp_all
  have th00: "r (Suc k) ((a oo b) $ 0) = (fps_radical r (Suc k) a oo b) $ 0"
    by (simp add: ab0 fps_compose_def)
  have th0: "(?r a oo b) ^ (Suc k) = a  oo b"
    unfolding fps_compose_power[OF b0]
    unfolding iffD1[OF power_radical[of a r k], OF a0 ra0]  .. 
  from iffD1[OF radical_unique[where r=r and k=k and b= ?ab and a = "?r a oo b", OF rab0(2) th00 rab0(1)], OF th0] show ?thesis  . 
qed

lemma fps_const_mult_apply_left:
  "fps_const c * (a oo b) = (fps_const c * a) oo b"
  by (simp add: fps_eq_iff fps_compose_nth setsum_right_distrib mult_assoc)

lemma fps_const_mult_apply_right:
  "(a oo b) * fps_const (c::'a::comm_semiring_1) = (fps_const c * a) oo b"
  by (auto simp add: fps_const_mult_apply_left mult_commute)

lemma fps_compose_assoc:
  assumes c0: "c$0 = (0::'a::idom)" and b0: "b$0 = 0"
  shows "a oo (b oo c) = a oo b oo c" (is "?l = ?r")
proof-
  {fix n
    have "?l$n = (setsum (\<lambda>i. (fps_const (a$i) * b^i) oo c) {0..n})$n"
      by (simp add: fps_compose_nth fps_compose_power[OF c0] fps_const_mult_apply_left setsum_right_distrib mult_assoc fps_setsum_nth)
    also have "\<dots> = ((setsum (\<lambda>i. fps_const (a$i) * b^i) {0..n}) oo c)$n"
      by (simp add: fps_compose_setsum_distrib)
    also have "\<dots> = ?r$n"
      apply (simp add: fps_compose_nth fps_setsum_nth setsum_left_distrib mult_assoc)
      apply (rule setsum_cong2)
      apply (rule setsum_mono_zero_right)
      apply (auto simp add: not_le)
      by (erule startsby_zero_power_prefix[OF b0, rule_format])
    finally have "?l$n = ?r$n" .}
  then show ?thesis by (simp add: fps_eq_iff)
qed


lemma fps_X_power_compose:
  assumes a0: "a$0=0" shows "X^k oo a = (a::('a::idom fps))^k" (is "?l = ?r")
proof-
  {assume "k=0" hence ?thesis by simp}
  moreover
  {fix h assume h: "k = Suc h"
    {fix n
      {assume kn: "k>n" hence "?l $ n = ?r $n" using a0 startsby_zero_power_prefix[OF a0] h
	  by (simp add: fps_compose_nth del: power_Suc)}
      moreover
      {assume kn: "k \<le> n"
	hence "?l$n = ?r$n"
          by (simp add: fps_compose_nth mult_delta_left setsum_delta)}
      moreover have "k >n \<or> k\<le> n"  by arith
      ultimately have "?l$n = ?r$n"  by blast}
    then have ?thesis unfolding fps_eq_iff by blast}
  ultimately show ?thesis by (cases k, auto)
qed

lemma fps_inv_right: assumes a0: "a$0 = 0" and a1: "a$1 \<noteq> 0"
  shows "a oo fps_inv a = X"
proof-
  let ?ia = "fps_inv a"
  let ?iaa = "a oo fps_inv a"
  have th0: "?ia $ 0 = 0" by (simp add: fps_inv_def)
  have th1: "?iaa $ 0 = 0" using a0 a1
    by (simp add: fps_inv_def fps_compose_nth)
  have th2: "X$0 = 0" by simp
  from fps_inv[OF a0 a1] have "a oo (fps_inv a oo a) = a oo X" by simp
  then have "(a oo fps_inv a) oo a = X oo a"
    by (simp add: fps_compose_assoc[OF a0 th0] X_fps_compose_startby0[OF a0])
  with fps_compose_inj_right[OF a0 a1]
  show ?thesis by simp
qed

lemma fps_inv_deriv:
  assumes a0:"a$0 = (0::'a::{field})" and a1: "a$1 \<noteq> 0"
  shows "fps_deriv (fps_inv a) = inverse (fps_deriv a oo fps_inv a)"
proof-
  let ?ia = "fps_inv a"
  let ?d = "fps_deriv a oo ?ia"
  let ?dia = "fps_deriv ?ia"
  have ia0: "?ia$0 = 0" by (simp add: fps_inv_def)
  have th0: "?d$0 \<noteq> 0" using a1 by (simp add: fps_compose_nth fps_deriv_nth)
  from fps_inv_right[OF a0 a1] have "?d * ?dia = 1"
    by (simp add: fps_compose_deriv[OF ia0, of a, symmetric] )
  hence "inverse ?d * ?d * ?dia = inverse ?d * 1" by simp
  with inverse_mult_eq_1[OF th0]
  show "?dia = inverse ?d" by simp
qed

lemma fps_inv_idempotent: 
  assumes a0: "a$0 = 0" and a1: "a$1 \<noteq> 0"
  shows "fps_inv (fps_inv a) = a"
proof-
  let ?r = "fps_inv"
  have ra0: "?r a $ 0 = 0" by (simp add: fps_inv_def)
  from a1 have ra1: "?r a $ 1 \<noteq> 0" by (simp add: fps_inv_def field_simps)
  have X0: "X$0 = 0" by simp
  from fps_inv[OF ra0 ra1] have "?r (?r a) oo ?r a = X" .
  then have "?r (?r a) oo ?r a oo a = X oo a" by simp
  then have "?r (?r a) oo (?r a oo a) = a" 
    unfolding X_fps_compose_startby0[OF a0]
    unfolding fps_compose_assoc[OF a0 ra0, symmetric] .
  then show ?thesis unfolding fps_inv[OF a0 a1] by simp
qed

lemma fps_ginv_ginv:
  assumes a0: "a$0 = 0" and a1: "a$1 \<noteq> 0"
  and c0: "c$0 = 0" and  c1: "c$1 \<noteq> 0"
  shows "fps_ginv b (fps_ginv c a) = b oo a oo fps_inv c"
proof-
  let ?r = "fps_ginv"
  from c0 have rca0: "?r c a $0 = 0" by (simp add: fps_ginv_def)
  from a1 c1 have rca1: "?r c a $ 1 \<noteq> 0" by (simp add: fps_ginv_def field_simps)
  from fps_ginv[OF rca0 rca1] 
  have "?r b (?r c a) oo ?r c a = b" .
  then have "?r b (?r c a) oo ?r c a oo a = b oo a" by simp
  then have "?r b (?r c a) oo (?r c a oo a) = b oo a"
    apply (subst fps_compose_assoc)
    using a0 c0 by (auto simp add: fps_ginv_def)
  then have "?r b (?r c a) oo c = b oo a"
    unfolding fps_ginv[OF a0 a1] .
  then have "?r b (?r c a) oo c oo fps_inv c= b oo a oo fps_inv c" by simp
  then have "?r b (?r c a) oo (c oo fps_inv c) = b oo a oo fps_inv c"
    apply (subst fps_compose_assoc)
    using a0 c0 by (auto simp add: fps_inv_def)
  then show ?thesis unfolding fps_inv_right[OF c0 c1] by simp
qed

subsection{* Elementary series *}

subsubsection{* Exponential series *}
definition "E x = Abs_fps (\<lambda>n. x^n / of_nat (fact n))"

lemma E_deriv[simp]: "fps_deriv (E a) = fps_const (a::'a::field_char_0) * E a" (is "?l = ?r")
proof-
  {fix n
    have "?l$n = ?r $ n"
  apply (auto simp add: E_def field_simps power_Suc[symmetric]simp del: fact_Suc of_nat_Suc power_Suc)
  by (simp add: of_nat_mult ring_simps)}
then show ?thesis by (simp add: fps_eq_iff)
qed

lemma E_unique_ODE:
  "fps_deriv a = fps_const c * a \<longleftrightarrow> a = fps_const (a$0) * E (c :: 'a::field_char_0)"
  (is "?lhs \<longleftrightarrow> ?rhs")
proof-
  {assume d: ?lhs
  from d have th: "\<And>n. a $ Suc n = c * a$n / of_nat (Suc n)"
    by (simp add: fps_deriv_def fps_eq_iff field_simps del: of_nat_Suc)
  {fix n have "a$n = a$0 * c ^ n/ (of_nat (fact n))"
      apply (induct n)
      apply simp
      unfolding th
      using fact_gt_zero
      apply (simp add: field_simps del: of_nat_Suc fact.simps)
      apply (drule sym)
      by (simp add: ring_simps of_nat_mult power_Suc)}
  note th' = this
  have ?rhs
    by (auto simp add: fps_eq_iff fps_const_mult_left E_def intro : th')}
moreover
{assume h: ?rhs
  have ?lhs
    apply (subst h)
    apply simp
    apply (simp only: h[symmetric])
  by simp}
ultimately show ?thesis by blast
qed

lemma E_add_mult: "E (a + b) = E (a::'a::field_char_0) * E b" (is "?l = ?r")
proof-
  have "fps_deriv (?r) = fps_const (a+b) * ?r"
    by (simp add: fps_const_add[symmetric] ring_simps del: fps_const_add)
  then have "?r = ?l" apply (simp only: E_unique_ODE)
    by (simp add: fps_mult_nth E_def)
  then show ?thesis ..
qed

lemma E_nth[simp]: "E a $ n = a^n / of_nat (fact n)"
  by (simp add: E_def)

lemma E0[simp]: "E (0::'a::{field}) = 1"
  by (simp add: fps_eq_iff power_0_left)

lemma E_neg: "E (- a) = inverse (E (a::'a::field_char_0))"
proof-
  from E_add_mult[of a "- a"] have th0: "E a * E (- a) = 1"
    by (simp )
  have th1: "E a $ 0 \<noteq> 0" by simp
  from fps_inverse_unique[OF th1 th0] show ?thesis by simp
qed

lemma E_nth_deriv[simp]: "fps_nth_deriv n (E (a::'a::field_char_0)) = (fps_const a)^n * (E a)"
  by (induct n, auto simp add: power_Suc)

lemma X_compose_E[simp]: "X oo E (a::'a::{field}) = E a - 1"
  by (simp add: fps_eq_iff X_fps_compose)

lemma LE_compose:
  assumes a: "a\<noteq>0"
  shows "fps_inv (E a - 1) oo (E a - 1) = X"
  and "(E a - 1) oo fps_inv (E a - 1) = X"
proof-
  let ?b = "E a - 1"
  have b0: "?b $ 0 = 0" by simp
  have b1: "?b $ 1 \<noteq> 0" by (simp add: a)
  from fps_inv[OF b0 b1] show "fps_inv (E a - 1) oo (E a - 1) = X" .
  from fps_inv_right[OF b0 b1] show "(E a - 1) oo fps_inv (E a - 1) = X" .
qed


lemma fps_const_inverse:
  "a \<noteq> 0 \<Longrightarrow> inverse (fps_const (a::'a::field)) = fps_const (inverse a)"
  apply (auto simp add: fps_eq_iff fps_inverse_def) by (case_tac "n", auto)

lemma inverse_one_plus_X:
  "inverse (1 + X) = Abs_fps (\<lambda>n. (- 1 ::'a::{field})^n)"
  (is "inverse ?l = ?r")
proof-
  have th: "?l * ?r = 1"
    by (auto simp add: ring_simps fps_eq_iff minus_one_power_iff)
  have th': "?l $ 0 \<noteq> 0" by (simp add: )
  from fps_inverse_unique[OF th' th] show ?thesis .
qed

lemma E_power_mult: "(E (c::'a::field_char_0))^n = E (of_nat n * c)"
  by (induct n, auto simp add: ring_simps E_add_mult power_Suc)

lemma assumes r: "r (Suc k) 1 = 1" 
  shows "fps_radical r (Suc k) (E (c::'a::{field, ring_char_0})) = E (c / of_nat (Suc k))"
proof-
  let ?ck = "(c / of_nat (Suc k))"
  let ?r = "fps_radical r (Suc k)"
  have eq0[simp]: "?ck * of_nat (Suc k) = c" "of_nat (Suc k) * ?ck = c"
    by (simp_all del: of_nat_Suc)
  have th0: "E ?ck ^ (Suc k) = E c" unfolding E_power_mult eq0 ..
  have th: "r (Suc k) (E c $0) ^ Suc k = E c $ 0"
    "r (Suc k) (E c $ 0) = E ?ck $ 0" "E c $ 0 \<noteq> 0" using r by simp_all
  from th0 radical_unique[where r=r and k=k, OF th]
  show ?thesis by auto 
qed

lemma Ec_E1_eq: 
  "E (1::'a::{field, ring_char_0}) oo (fps_const c * X) = E c"
  apply (auto simp add: fps_eq_iff E_def fps_compose_def power_mult_distrib)
  by (simp add: cond_value_iff cond_application_beta setsum_delta' cong del: if_weak_cong)

subsubsection{* Logarithmic series *}
<<<<<<< HEAD
definition "(L::'a::field_char_0 fps)
  = Abs_fps (\<lambda>n. (- 1) ^ Suc n / of_nat n)"
=======
>>>>>>> e206429b


lemma Abs_fps_if_0: 
  "Abs_fps(%n. if n=0 then (v::'a::ring_1) else f n) = fps_const v + X * Abs_fps (%n. f (Suc n))"
  by (auto simp add: fps_eq_iff)

definition L:: "'a::{field, ring_char_0} \<Rightarrow> 'a fps" where 
  "L c \<equiv> fps_const (1/c) * Abs_fps (\<lambda>n. if n = 0 then 0 else (- 1) ^ (n - 1) / of_nat n)"

lemma fps_deriv_L: "fps_deriv (L c) = fps_const (1/c) * inverse (1 + X)"
  unfolding inverse_one_plus_X
  by (simp add: L_def fps_eq_iff del: of_nat_Suc)

lemma L_nth: "L c $ n = (if n=0 then 0 else 1/c * ((- 1) ^ (n - 1) / of_nat n))"
  by (simp add: L_def field_simps)

lemma L_0[simp]: "L c $ 0 = 0" by (simp add: L_def)
lemma L_E_inv:
<<<<<<< HEAD
  assumes a: "a \<noteq> (0::'a::{field_char_0,division_by_zero})"
  shows "L = fps_const a * fps_inv (E a - 1)" (is "?l = ?r")
=======
  assumes a: "a\<noteq> (0::'a::{field,ring_char_0})"
  shows "L a = fps_inv (E a - 1)" (is "?l = ?r")
>>>>>>> e206429b
proof-
  let ?b = "E a - 1"
  have b0: "?b $ 0 = 0" by simp
  have b1: "?b $ 1 \<noteq> 0" by (simp add: a)
  have "fps_deriv (E a - 1) oo fps_inv (E a - 1) = (fps_const a * (E a - 1) + fps_const a) oo fps_inv (E a - 1)"
    by (simp add: ring_simps)
  also have "\<dots> = fps_const a * (X + 1)" apply (simp add: fps_compose_add_distrib fps_const_mult_apply_left[symmetric] fps_inv_right[OF b0 b1])
    by (simp add: ring_simps)
  finally have eq: "fps_deriv (E a - 1) oo fps_inv (E a - 1) = fps_const a * (X + 1)" .
  from fps_inv_deriv[OF b0 b1, unfolded eq]
  have "fps_deriv (fps_inv ?b) = fps_const (inverse a) / (X + 1)"
    using a 
    by (simp add: fps_const_inverse eq fps_divide_def fps_inverse_mult)
  hence "fps_deriv ?l = fps_deriv ?r"
    by (simp add: fps_deriv_L add_commute fps_divide_def divide_inverse)
  then show ?thesis unfolding fps_deriv_eq_iff
    by (simp add: L_nth fps_inv_def)
qed

lemma L_mult_add: 
  assumes c0: "c\<noteq>0" and d0: "d\<noteq>0"
  shows "L c + L d = fps_const (c+d) * L (c*d)"
  (is "?r = ?l")
proof-
  from c0 d0 have eq: "1/c + 1/d = (c+d)/(c*d)" by (simp add: field_simps)
  have "fps_deriv ?r = fps_const (1/c + 1/d) * inverse (1 + X)"
    by (simp add: fps_deriv_L fps_const_add[symmetric] algebra_simps del: fps_const_add)
  also have "\<dots> = fps_deriv ?l"
    apply (simp add: fps_deriv_L)
    by (simp add: fps_eq_iff eq)
  finally show ?thesis
    unfolding fps_deriv_eq_iff by simp
qed

subsubsection{* Formal trigonometric functions  *}

definition "fps_sin (c::'a::field_char_0) =
  Abs_fps (\<lambda>n. if even n then 0 else (- 1) ^((n - 1) div 2) * c^n /(of_nat (fact n)))"

definition "fps_cos (c::'a::field_char_0) =
  Abs_fps (\<lambda>n. if even n then (- 1) ^ (n div 2) * c^n / (of_nat (fact n)) else 0)"

lemma fps_sin_deriv:
  "fps_deriv (fps_sin c) = fps_const c * fps_cos c"
  (is "?lhs = ?rhs")
proof (rule fps_ext)
  fix n::nat
    {assume en: "even n"
      have "?lhs$n = of_nat (n+1) * (fps_sin c $ (n+1))" by simp
      also have "\<dots> = of_nat (n+1) * ((- 1)^(n div 2) * c^Suc n / of_nat (fact (Suc n)))"
	using en by (simp add: fps_sin_def)
      also have "\<dots> = (- 1)^(n div 2) * c^Suc n * (of_nat (n+1) / (of_nat (Suc n) * of_nat (fact n)))"
	unfolding fact_Suc of_nat_mult
	by (simp add: field_simps del: of_nat_add of_nat_Suc)
      also have "\<dots> = (- 1)^(n div 2) *c^Suc n / of_nat (fact n)"
	by (simp add: field_simps del: of_nat_add of_nat_Suc)
      finally have "?lhs $n = ?rhs$n" using en
	by (simp add: fps_cos_def ring_simps power_Suc )}
    then show "?lhs $ n = ?rhs $ n"
      by (cases "even n", simp_all add: fps_deriv_def fps_sin_def fps_cos_def)
qed

lemma fps_cos_deriv:
  "fps_deriv (fps_cos c) = fps_const (- c)* (fps_sin c)"
  (is "?lhs = ?rhs")
proof (rule fps_ext)
  have th0: "\<And>n. - ((- 1::'a) ^ n) = (- 1)^Suc n" by (simp add: power_Suc)
  have th1: "\<And>n. odd n \<Longrightarrow> Suc ((n - 1) div 2) = Suc n div 2"
    by (case_tac n, simp_all)
  fix n::nat
    {assume en: "odd n"
      from en have n0: "n \<noteq>0 " by presburger
      have "?lhs$n = of_nat (n+1) * (fps_cos c $ (n+1))" by simp
      also have "\<dots> = of_nat (n+1) * ((- 1)^((n + 1) div 2) * c^Suc n / of_nat (fact (Suc n)))"
	using en by (simp add: fps_cos_def)
      also have "\<dots> = (- 1)^((n + 1) div 2)*c^Suc n * (of_nat (n+1) / (of_nat (Suc n) * of_nat (fact n)))"
	unfolding fact_Suc of_nat_mult
	by (simp add: field_simps del: of_nat_add of_nat_Suc)
      also have "\<dots> = (- 1)^((n + 1) div 2) * c^Suc n / of_nat (fact n)"
	by (simp add: field_simps del: of_nat_add of_nat_Suc)
      also have "\<dots> = (- ((- 1)^((n - 1) div 2))) * c^Suc n / of_nat (fact n)"
	unfolding th0 unfolding th1[OF en] by simp
      finally have "?lhs $n = ?rhs$n" using en
	by (simp add: fps_sin_def ring_simps power_Suc)}
    then show "?lhs $ n = ?rhs $ n"
      by (cases "even n", simp_all add: fps_deriv_def fps_sin_def
	fps_cos_def)
qed

lemma fps_sin_cos_sum_of_squares:
  "fps_cos c ^ 2 + fps_sin c ^ 2 = 1" (is "?lhs = 1")
proof-
  have "fps_deriv ?lhs = 0"
    apply (simp add:  fps_deriv_power fps_sin_deriv fps_cos_deriv power_Suc)
    by (simp add: ring_simps fps_const_neg[symmetric] del: fps_const_neg)
  then have "?lhs = fps_const (?lhs $ 0)"
    unfolding fps_deriv_eq_0_iff .
  also have "\<dots> = 1"
    by (auto simp add: fps_eq_iff numeral_2_eq_2 fps_mult_nth fps_cos_def fps_sin_def)
  finally show ?thesis .
qed

lemma fact_1 [simp]: "fact 1 = 1"
unfolding One_nat_def fact_Suc by simp

lemma divide_eq_iff: "a \<noteq> (0::'a::field) \<Longrightarrow> x / a = y \<longleftrightarrow> x = y * a"
by auto

lemma eq_divide_iff: "a \<noteq> (0::'a::field) \<Longrightarrow> x = y / a \<longleftrightarrow> x * a = y"
by auto

lemma fps_sin_nth_0 [simp]: "fps_sin c $ 0 = 0"
unfolding fps_sin_def by simp

lemma fps_sin_nth_1 [simp]: "fps_sin c $ 1 = c"
unfolding fps_sin_def by simp

lemma fps_sin_nth_add_2:
  "fps_sin c $ (n + 2) = - (c * c * fps_sin c $ n / (of_nat(n+1) * of_nat(n+2)))"
unfolding fps_sin_def
apply (cases n, simp)
apply (simp add: divide_eq_iff eq_divide_iff del: of_nat_Suc fact_Suc)
apply (simp add: of_nat_mult del: of_nat_Suc mult_Suc)
done

lemma fps_cos_nth_0 [simp]: "fps_cos c $ 0 = 1"
unfolding fps_cos_def by simp

lemma fps_cos_nth_1 [simp]: "fps_cos c $ 1 = 0"
unfolding fps_cos_def by simp

lemma fps_cos_nth_add_2:
  "fps_cos c $ (n + 2) = - (c * c * fps_cos c $ n / (of_nat(n+1) * of_nat(n+2)))"
unfolding fps_cos_def
apply (simp add: divide_eq_iff eq_divide_iff del: of_nat_Suc fact_Suc)
apply (simp add: of_nat_mult del: of_nat_Suc mult_Suc)
done

lemma nat_induct2:
  "\<lbrakk>P 0; P 1; \<And>n. P n \<Longrightarrow> P (n + 2)\<rbrakk> \<Longrightarrow> P (n::nat)"
unfolding One_nat_def numeral_2_eq_2
apply (induct n rule: nat_less_induct)
apply (case_tac n, simp)
apply (rename_tac m, case_tac m, simp)
apply (rename_tac k, case_tac k, simp_all)
done

lemma nat_add_1_add_1: "(n::nat) + 1 + 1 = n + 2"
by simp

lemma eq_fps_sin:
  assumes 0: "a $ 0 = 0" and 1: "a $ 1 = c"
  and 2: "fps_deriv (fps_deriv a) = - (fps_const c * fps_const c * a)"
  shows "a = fps_sin c"
apply (rule fps_ext)
apply (induct_tac n rule: nat_induct2)
apply (simp add: fps_sin_nth_0 0)
apply (simp add: fps_sin_nth_1 1 del: One_nat_def)
apply (rename_tac m, cut_tac f="\<lambda>a. a $ m" in arg_cong [OF 2])
apply (simp add: nat_add_1_add_1 fps_sin_nth_add_2
            del: One_nat_def of_nat_Suc of_nat_add add_2_eq_Suc')
apply (subst minus_divide_left)
apply (subst eq_divide_iff)
apply (simp del: of_nat_add of_nat_Suc)
apply (simp only: mult_ac)
done

lemma eq_fps_cos:
  assumes 0: "a $ 0 = 1" and 1: "a $ 1 = 0"
  and 2: "fps_deriv (fps_deriv a) = - (fps_const c * fps_const c * a)"
  shows "a = fps_cos c"
apply (rule fps_ext)
apply (induct_tac n rule: nat_induct2)
apply (simp add: fps_cos_nth_0 0)
apply (simp add: fps_cos_nth_1 1 del: One_nat_def)
apply (rename_tac m, cut_tac f="\<lambda>a. a $ m" in arg_cong [OF 2])
apply (simp add: nat_add_1_add_1 fps_cos_nth_add_2
            del: One_nat_def of_nat_Suc of_nat_add add_2_eq_Suc')
apply (subst minus_divide_left)
apply (subst eq_divide_iff)
apply (simp del: of_nat_add of_nat_Suc)
apply (simp only: mult_ac)
done

lemma mult_nth_0 [simp]: "(a * b) $ 0 = a $ 0 * b $ 0"
by (simp add: fps_mult_nth)

lemma mult_nth_1 [simp]: "(a * b) $ 1 = a $ 0 * b $ 1 + a $ 1 * b $ 0"
by (simp add: fps_mult_nth)

lemma fps_sin_add:
  "fps_sin (a + b) = fps_sin a * fps_cos b + fps_cos a * fps_sin b"
apply (rule eq_fps_sin [symmetric], simp, simp del: One_nat_def)
apply (simp del: fps_const_neg fps_const_add fps_const_mult
            add: fps_const_add [symmetric] fps_const_neg [symmetric]
                 fps_sin_deriv fps_cos_deriv algebra_simps)
done

lemma fps_cos_add:
  "fps_cos (a + b) = fps_cos a * fps_cos b - fps_sin a * fps_sin b"
apply (rule eq_fps_cos [symmetric], simp, simp del: One_nat_def)
apply (simp del: fps_const_neg fps_const_add fps_const_mult
            add: fps_const_add [symmetric] fps_const_neg [symmetric]
                 fps_sin_deriv fps_cos_deriv algebra_simps)
done

definition "fps_tan c = fps_sin c / fps_cos c"

lemma fps_tan_deriv: "fps_deriv(fps_tan c) = fps_const c/ (fps_cos c ^ 2)"
proof-
  have th0: "fps_cos c $ 0 \<noteq> 0" by (simp add: fps_cos_def)
  show ?thesis
    using fps_sin_cos_sum_of_squares[of c]
    apply (simp add: fps_tan_def fps_divide_deriv[OF th0] fps_sin_deriv fps_cos_deriv add: fps_const_neg[symmetric] ring_simps power2_eq_square del: fps_const_neg)
    unfolding right_distrib[symmetric]
    by simp
qed

end<|MERGE_RESOLUTION|>--- conflicted
+++ resolved
@@ -2419,7 +2419,7 @@
   by (induct n, auto simp add: ring_simps E_add_mult power_Suc)
 
 lemma assumes r: "r (Suc k) 1 = 1" 
-  shows "fps_radical r (Suc k) (E (c::'a::{field, ring_char_0})) = E (c / of_nat (Suc k))"
+  shows "fps_radical r (Suc k) (E (c::'a::{field_char_0})) = E (c / of_nat (Suc k))"
 proof-
   let ?ck = "(c / of_nat (Suc k))"
   let ?r = "fps_radical r (Suc k)"
@@ -2433,23 +2433,17 @@
 qed
 
 lemma Ec_E1_eq: 
-  "E (1::'a::{field, ring_char_0}) oo (fps_const c * X) = E c"
+  "E (1::'a::{field_char_0}) oo (fps_const c * X) = E c"
   apply (auto simp add: fps_eq_iff E_def fps_compose_def power_mult_distrib)
   by (simp add: cond_value_iff cond_application_beta setsum_delta' cong del: if_weak_cong)
 
 subsubsection{* Logarithmic series *}
-<<<<<<< HEAD
-definition "(L::'a::field_char_0 fps)
-  = Abs_fps (\<lambda>n. (- 1) ^ Suc n / of_nat n)"
-=======
->>>>>>> e206429b
-
 
 lemma Abs_fps_if_0: 
   "Abs_fps(%n. if n=0 then (v::'a::ring_1) else f n) = fps_const v + X * Abs_fps (%n. f (Suc n))"
   by (auto simp add: fps_eq_iff)
 
-definition L:: "'a::{field, ring_char_0} \<Rightarrow> 'a fps" where 
+definition L:: "'a::{field_char_0} \<Rightarrow> 'a fps" where 
   "L c \<equiv> fps_const (1/c) * Abs_fps (\<lambda>n. if n = 0 then 0 else (- 1) ^ (n - 1) / of_nat n)"
 
 lemma fps_deriv_L: "fps_deriv (L c) = fps_const (1/c) * inverse (1 + X)"
@@ -2461,13 +2455,8 @@
 
 lemma L_0[simp]: "L c $ 0 = 0" by (simp add: L_def)
 lemma L_E_inv:
-<<<<<<< HEAD
-  assumes a: "a \<noteq> (0::'a::{field_char_0,division_by_zero})"
-  shows "L = fps_const a * fps_inv (E a - 1)" (is "?l = ?r")
-=======
-  assumes a: "a\<noteq> (0::'a::{field,ring_char_0})"
+  assumes a: "a\<noteq> (0::'a::{field_char_0})"
   shows "L a = fps_inv (E a - 1)" (is "?l = ?r")
->>>>>>> e206429b
 proof-
   let ?b = "E a - 1"
   have b0: "?b $ 0 = 0" by simp
