--- conflicted
+++ resolved
@@ -210,9 +210,6 @@
 
 lemma disjointed_mono: "mono A \<Longrightarrow> disjointed A (Suc n) = A (Suc n) - A n"
   using mono_Un[of A] by (simp add: disjointed_def atLeastLessThanSuc_atLeastAtMost atLeast0AtMost)
-<<<<<<< HEAD
-  
-=======
 
 subsection \<open>Partitions\<close>
 
@@ -347,5 +344,4 @@
 lemma partition_on_alt: "partition_on A P \<longleftrightarrow> (\<exists>r. equiv A r \<and> P = A // r)"
   by (auto simp: partition_on_eq_quotient intro!: partition_on_quotient intro: equiv_partition_on)
 
->>>>>>> d1f59bc9
 end