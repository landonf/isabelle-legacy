(*  Title:      HOL/Probability/Probability_Mass_Function.thy
    Author:     Johannes Hölzl, TU München 
    Author:     Andreas Lochbihler, ETH Zurich
*)

section \<open> Probability mass function \<close>

theory Probability_Mass_Function
imports
  Giry_Monad
  "~~/src/HOL/Number_Theory/Binomial"
  "~~/src/HOL/Library/Multiset"
begin

lemma ereal_divide': "b \<noteq> 0 \<Longrightarrow> ereal (a / b) = ereal a / ereal b"
  using ereal_divide[of a b] by simp

lemma (in finite_measure) countable_support:
  "countable {x. measure M {x} \<noteq> 0}"
proof cases
  assume "measure M (space M) = 0"
  with bounded_measure measure_le_0_iff have "{x. measure M {x} \<noteq> 0} = {}"
    by auto
  then show ?thesis
    by simp
next
  let ?M = "measure M (space M)" and ?m = "\<lambda>x. measure M {x}"
  assume "?M \<noteq> 0"
  then have *: "{x. ?m x \<noteq> 0} = (\<Union>n. {x. ?M / Suc n < ?m x})"
    using reals_Archimedean[of "?m x / ?M" for x]
    by (auto simp: field_simps not_le[symmetric] measure_nonneg divide_le_0_iff measure_le_0_iff)
  have **: "\<And>n. finite {x. ?M / Suc n < ?m x}"
  proof (rule ccontr)
    fix n assume "infinite {x. ?M / Suc n < ?m x}" (is "infinite ?X")
    then obtain X where "finite X" "card X = Suc (Suc n)" "X \<subseteq> ?X"
      by (metis infinite_arbitrarily_large)
    from this(3) have *: "\<And>x. x \<in> X \<Longrightarrow> ?M / Suc n \<le> ?m x" 
      by auto
    { fix x assume "x \<in> X"
      from `?M \<noteq> 0` *[OF this] have "?m x \<noteq> 0" by (auto simp: field_simps measure_le_0_iff)
      then have "{x} \<in> sets M" by (auto dest: measure_notin_sets) }
    note singleton_sets = this
    have "?M < (\<Sum>x\<in>X. ?M / Suc n)"
      using `?M \<noteq> 0` 
      by (simp add: `card X = Suc (Suc n)` real_eq_of_nat[symmetric] real_of_nat_Suc field_simps less_le measure_nonneg)
    also have "\<dots> \<le> (\<Sum>x\<in>X. ?m x)"
      by (rule setsum_mono) fact
    also have "\<dots> = measure M (\<Union>x\<in>X. {x})"
      using singleton_sets `finite X`
      by (intro finite_measure_finite_Union[symmetric]) (auto simp: disjoint_family_on_def)
    finally have "?M < measure M (\<Union>x\<in>X. {x})" .
    moreover have "measure M (\<Union>x\<in>X. {x}) \<le> ?M"
      using singleton_sets[THEN sets.sets_into_space] by (intro finite_measure_mono) auto
    ultimately show False by simp
  qed
  show ?thesis
    unfolding * by (intro countable_UN countableI_type countable_finite[OF **])
qed

lemma (in finite_measure) AE_support_countable:
  assumes [simp]: "sets M = UNIV"
  shows "(AE x in M. measure M {x} \<noteq> 0) \<longleftrightarrow> (\<exists>S. countable S \<and> (AE x in M. x \<in> S))"
proof
  assume "\<exists>S. countable S \<and> (AE x in M. x \<in> S)"
  then obtain S where S[intro]: "countable S" and ae: "AE x in M. x \<in> S"
    by auto
  then have "emeasure M (\<Union>x\<in>{x\<in>S. emeasure M {x} \<noteq> 0}. {x}) = 
    (\<integral>\<^sup>+ x. emeasure M {x} * indicator {x\<in>S. emeasure M {x} \<noteq> 0} x \<partial>count_space UNIV)"
    by (subst emeasure_UN_countable)
       (auto simp: disjoint_family_on_def nn_integral_restrict_space[symmetric] restrict_count_space)
  also have "\<dots> = (\<integral>\<^sup>+ x. emeasure M {x} * indicator S x \<partial>count_space UNIV)"
    by (auto intro!: nn_integral_cong split: split_indicator)
  also have "\<dots> = emeasure M (\<Union>x\<in>S. {x})"
    by (subst emeasure_UN_countable)
       (auto simp: disjoint_family_on_def nn_integral_restrict_space[symmetric] restrict_count_space)
  also have "\<dots> = emeasure M (space M)"
    using ae by (intro emeasure_eq_AE) auto
  finally have "emeasure M {x \<in> space M. x\<in>S \<and> emeasure M {x} \<noteq> 0} = emeasure M (space M)"
    by (simp add: emeasure_single_in_space cong: rev_conj_cong)
  with finite_measure_compl[of "{x \<in> space M. x\<in>S \<and> emeasure M {x} \<noteq> 0}"]
  have "AE x in M. x \<in> S \<and> emeasure M {x} \<noteq> 0"
    by (intro AE_I[OF order_refl]) (auto simp: emeasure_eq_measure set_diff_eq cong: conj_cong)
  then show "AE x in M. measure M {x} \<noteq> 0"
    by (auto simp: emeasure_eq_measure)
qed (auto intro!: exI[of _ "{x. measure M {x} \<noteq> 0}"] countable_support)

subsection {* PMF as measure *}

typedef 'a pmf = "{M :: 'a measure. prob_space M \<and> sets M = UNIV \<and> (AE x in M. measure M {x} \<noteq> 0)}"
  morphisms measure_pmf Abs_pmf
  by (intro exI[of _ "uniform_measure (count_space UNIV) {undefined}"])
     (auto intro!: prob_space_uniform_measure AE_uniform_measureI)

declare [[coercion measure_pmf]]

lemma prob_space_measure_pmf: "prob_space (measure_pmf p)"
  using pmf.measure_pmf[of p] by auto

interpretation measure_pmf!: prob_space "measure_pmf M" for M
  by (rule prob_space_measure_pmf)

interpretation measure_pmf!: subprob_space "measure_pmf M" for M
  by (rule prob_space_imp_subprob_space) unfold_locales

lemma subprob_space_measure_pmf: "subprob_space (measure_pmf x)"
  by unfold_locales

locale pmf_as_measure
begin

setup_lifting type_definition_pmf

end

context
begin

interpretation pmf_as_measure .

lift_definition pmf :: "'a pmf \<Rightarrow> 'a \<Rightarrow> real" is "\<lambda>M x. measure M {x}" .

lift_definition set_pmf :: "'a pmf \<Rightarrow> 'a set" is "\<lambda>M. {x. measure M {x} \<noteq> 0}" .

lift_definition map_pmf :: "('a \<Rightarrow> 'b) \<Rightarrow> 'a pmf \<Rightarrow> 'b pmf" is
  "\<lambda>f M. distr M (count_space UNIV) f"
proof safe
  fix M and f :: "'a \<Rightarrow> 'b"
  let ?D = "distr M (count_space UNIV) f"
  assume "prob_space M" and [simp]: "sets M = UNIV" and ae: "AE x in M. measure M {x} \<noteq> 0"
  interpret prob_space M by fact
  from ae have "AE x in M. measure M (f -` {f x}) \<noteq> 0"
  proof eventually_elim
    fix x
    have "measure M {x} \<le> measure M (f -` {f x})"
      by (intro finite_measure_mono) auto
    then show "measure M {x} \<noteq> 0 \<Longrightarrow> measure M (f -` {f x}) \<noteq> 0"
      using measure_nonneg[of M "{x}"] by auto
  qed
  then show "AE x in ?D. measure ?D {x} \<noteq> 0"
    by (simp add: AE_distr_iff measure_distr measurable_def)
qed (auto simp: measurable_def prob_space.prob_space_distr)

declare [[coercion set_pmf]]

lemma countable_set_pmf [simp]: "countable (set_pmf p)"
  by transfer (metis prob_space.finite_measure finite_measure.countable_support)

lemma sets_measure_pmf[simp]: "sets (measure_pmf p) = UNIV"
  by transfer metis

lemma sets_measure_pmf_count_space[measurable_cong]:
  "sets (measure_pmf M) = sets (count_space UNIV)"
  by simp

lemma space_measure_pmf[simp]: "space (measure_pmf p) = UNIV"
  using sets_eq_imp_space_eq[of "measure_pmf p" "count_space UNIV"] by simp

lemma measure_pmf_in_subprob_algebra[measurable (raw)]: "measure_pmf x \<in> space (subprob_algebra (count_space UNIV))"
  by (simp add: space_subprob_algebra subprob_space_measure_pmf)

lemma measurable_pmf_measure1[simp]: "measurable (M :: 'a pmf) N = UNIV \<rightarrow> space N"
  by (auto simp: measurable_def)

lemma measurable_pmf_measure2[simp]: "measurable N (M :: 'a pmf) = measurable N (count_space UNIV)"
  by (intro measurable_cong_sets) simp_all

lemma pmf_positive: "x \<in> set_pmf p \<Longrightarrow> 0 < pmf p x"
  by transfer (simp add: less_le measure_nonneg)

lemma pmf_nonneg: "0 \<le> pmf p x"
  by transfer (simp add: measure_nonneg)

lemma pmf_le_1: "pmf p x \<le> 1"
  by (simp add: pmf.rep_eq)

lemma emeasure_pmf_single:
  fixes M :: "'a pmf"
  shows "emeasure M {x} = pmf M x"
  by transfer (simp add: finite_measure.emeasure_eq_measure[OF prob_space.finite_measure])

lemma AE_measure_pmf: "AE x in (M::'a pmf). x \<in> M"
  by transfer simp

lemma emeasure_pmf_single_eq_zero_iff:
  fixes M :: "'a pmf"
  shows "emeasure M {y} = 0 \<longleftrightarrow> y \<notin> M"
  by transfer (simp add: finite_measure.emeasure_eq_measure[OF prob_space.finite_measure])

lemma AE_measure_pmf_iff: "(AE x in measure_pmf M. P x) \<longleftrightarrow> (\<forall>y\<in>M. P y)"
proof -
  { fix y assume y: "y \<in> M" and P: "AE x in M. P x" "\<not> P y"
    with P have "AE x in M. x \<noteq> y"
      by auto
    with y have False
      by (simp add: emeasure_pmf_single_eq_zero_iff AE_iff_measurable[OF _ refl]) }
  then show ?thesis
    using AE_measure_pmf[of M] by auto
qed

lemma set_pmf_not_empty: "set_pmf M \<noteq> {}"
  using AE_measure_pmf[of M] by (intro notI) simp

lemma set_pmf_iff: "x \<in> set_pmf M \<longleftrightarrow> pmf M x \<noteq> 0"
  by transfer simp

lemma emeasure_measure_pmf_finite: "finite S \<Longrightarrow> emeasure (measure_pmf M) S = (\<Sum>s\<in>S. pmf M s)"
  by (subst emeasure_eq_setsum_singleton) (auto simp: emeasure_pmf_single)

lemma measure_measure_pmf_finite: "finite S \<Longrightarrow> measure (measure_pmf M) S = setsum (pmf M) S"
  using emeasure_measure_pmf_finite[of S M] by(simp add: measure_pmf.emeasure_eq_measure)

lemma nn_integral_measure_pmf_support:
  fixes f :: "'a \<Rightarrow> ereal"
  assumes f: "finite A" and nn: "\<And>x. x \<in> A \<Longrightarrow> 0 \<le> f x" "\<And>x. x \<in> set_pmf M \<Longrightarrow> x \<notin> A \<Longrightarrow> f x = 0"
  shows "(\<integral>\<^sup>+x. f x \<partial>measure_pmf M) = (\<Sum>x\<in>A. f x * pmf M x)"
proof -
  have "(\<integral>\<^sup>+x. f x \<partial>M) = (\<integral>\<^sup>+x. f x * indicator A x \<partial>M)"
    using nn by (intro nn_integral_cong_AE) (auto simp: AE_measure_pmf_iff split: split_indicator)
  also have "\<dots> = (\<Sum>x\<in>A. f x * emeasure M {x})"
    using assms by (intro nn_integral_indicator_finite) auto
  finally show ?thesis
    by (simp add: emeasure_measure_pmf_finite)
qed

lemma nn_integral_measure_pmf_finite:
  fixes f :: "'a \<Rightarrow> ereal"
  assumes f: "finite (set_pmf M)" and nn: "\<And>x. x \<in> set_pmf M \<Longrightarrow> 0 \<le> f x"
  shows "(\<integral>\<^sup>+x. f x \<partial>measure_pmf M) = (\<Sum>x\<in>set_pmf M. f x * pmf M x)"
  using assms by (intro nn_integral_measure_pmf_support) auto
lemma integrable_measure_pmf_finite:
  fixes f :: "'a \<Rightarrow> 'b::{banach, second_countable_topology}"
  shows "finite (set_pmf M) \<Longrightarrow> integrable M f"
  by (auto intro!: integrableI_bounded simp: nn_integral_measure_pmf_finite)

lemma integral_measure_pmf:
  assumes [simp]: "finite A" and "\<And>a. a \<in> set_pmf M \<Longrightarrow> f a \<noteq> 0 \<Longrightarrow> a \<in> A"
  shows "(\<integral>x. f x \<partial>measure_pmf M) = (\<Sum>a\<in>A. f a * pmf M a)"
proof -
  have "(\<integral>x. f x \<partial>measure_pmf M) = (\<integral>x. f x * indicator A x \<partial>measure_pmf M)"
    using assms(2) by (intro integral_cong_AE) (auto split: split_indicator simp: AE_measure_pmf_iff)
  also have "\<dots> = (\<Sum>a\<in>A. f a * pmf M a)"
    by (subst integral_indicator_finite_real) (auto simp: measure_def emeasure_measure_pmf_finite)
  finally show ?thesis .
qed

lemma integrable_pmf: "integrable (count_space X) (pmf M)"
proof -
  have " (\<integral>\<^sup>+ x. pmf M x \<partial>count_space X) = (\<integral>\<^sup>+ x. pmf M x \<partial>count_space (M \<inter> X))"
    by (auto simp add: nn_integral_count_space_indicator set_pmf_iff intro!: nn_integral_cong split: split_indicator)
  then have "integrable (count_space X) (pmf M) = integrable (count_space (M \<inter> X)) (pmf M)"
    by (simp add: integrable_iff_bounded pmf_nonneg)
  then show ?thesis
    by (simp add: pmf.rep_eq measure_pmf.integrable_measure disjoint_family_on_def)
qed

lemma integral_pmf: "(\<integral>x. pmf M x \<partial>count_space X) = measure M X"
proof -
  have "(\<integral>x. pmf M x \<partial>count_space X) = (\<integral>\<^sup>+x. pmf M x \<partial>count_space X)"
    by (simp add: pmf_nonneg integrable_pmf nn_integral_eq_integral)
  also have "\<dots> = (\<integral>\<^sup>+x. emeasure M {x} \<partial>count_space (X \<inter> M))"
    by (auto intro!: nn_integral_cong_AE split: split_indicator
             simp: pmf.rep_eq measure_pmf.emeasure_eq_measure nn_integral_count_space_indicator
                   AE_count_space set_pmf_iff)
  also have "\<dots> = emeasure M (X \<inter> M)"
    by (rule emeasure_countable_singleton[symmetric]) (auto intro: countable_set_pmf)
  also have "\<dots> = emeasure M X"
    by (auto intro!: emeasure_eq_AE simp: AE_measure_pmf_iff)
  finally show ?thesis
    by (simp add: measure_pmf.emeasure_eq_measure)
qed

lemma integral_pmf_restrict:
  "(f::'a \<Rightarrow> 'b::{banach, second_countable_topology}) \<in> borel_measurable (count_space UNIV) \<Longrightarrow>
    (\<integral>x. f x \<partial>measure_pmf M) = (\<integral>x. f x \<partial>restrict_space M M)"
  by (auto intro!: integral_cong_AE simp add: integral_restrict_space AE_measure_pmf_iff)

lemma emeasure_pmf: "emeasure (M::'a pmf) M = 1"
proof -
  have "emeasure (M::'a pmf) M = emeasure (M::'a pmf) (space M)"
    by (intro emeasure_eq_AE) (simp_all add: AE_measure_pmf)
  then show ?thesis
    using measure_pmf.emeasure_space_1 by simp
qed

lemma emeasure_pmf_UNIV [simp]: "emeasure (measure_pmf M) UNIV = 1"
using measure_pmf.emeasure_space_1[of M] by simp

lemma in_null_sets_measure_pmfI:
  "A \<inter> set_pmf p = {} \<Longrightarrow> A \<in> null_sets (measure_pmf p)"
using emeasure_eq_0_AE[where ?P="\<lambda>x. x \<in> A" and M="measure_pmf p"]
by(auto simp add: null_sets_def AE_measure_pmf_iff)

lemma map_pmf_id[simp]: "map_pmf id = id"
  by (rule, transfer) (auto simp: emeasure_distr measurable_def intro!: measure_eqI)

lemma map_pmf_ident[simp]: "map_pmf (\<lambda>x. x) = (\<lambda>x. x)"
  using map_pmf_id unfolding id_def .

lemma map_pmf_compose: "map_pmf (f \<circ> g) = map_pmf f \<circ> map_pmf g"
  by (rule, transfer) (simp add: distr_distr[symmetric, where N="count_space UNIV"] measurable_def) 

lemma map_pmf_comp: "map_pmf f (map_pmf g M) = map_pmf (\<lambda>x. f (g x)) M"
  using map_pmf_compose[of f g] by (simp add: comp_def)

lemma map_pmf_cong:
  assumes "p = q"
  shows "(\<And>x. x \<in> set_pmf q \<Longrightarrow> f x = g x) \<Longrightarrow> map_pmf f p = map_pmf g q"
  unfolding `p = q`[symmetric] measure_pmf_inject[symmetric] map_pmf.rep_eq
  by (auto simp add: emeasure_distr AE_measure_pmf_iff intro!: emeasure_eq_AE measure_eqI)

lemma emeasure_map_pmf[simp]: "emeasure (map_pmf f M) X = emeasure M (f -` X)"
  unfolding map_pmf.rep_eq by (subst emeasure_distr) auto

lemma nn_integral_map_pmf[simp]: "(\<integral>\<^sup>+x. f x \<partial>map_pmf g M) = (\<integral>\<^sup>+x. f (g x) \<partial>M)"
  unfolding map_pmf.rep_eq by (intro nn_integral_distr) auto

lemma ereal_pmf_map: "pmf (map_pmf f p) x = (\<integral>\<^sup>+ y. indicator (f -` {x}) y \<partial>measure_pmf p)"
proof(transfer fixing: f x)
  fix p :: "'b measure"
  presume "prob_space p"
  then interpret prob_space p .
  presume "sets p = UNIV"
  then show "ereal (measure (distr p (count_space UNIV) f) {x}) = integral\<^sup>N p (indicator (f -` {x}))"
    by(simp add: measure_distr measurable_def emeasure_eq_measure)
qed simp_all

lemma pmf_set_map: 
  fixes f :: "'a \<Rightarrow> 'b"
  shows "set_pmf \<circ> map_pmf f = op ` f \<circ> set_pmf"
proof (rule, transfer, clarsimp simp add: measure_distr measurable_def)
  fix f :: "'a \<Rightarrow> 'b" and M :: "'a measure"
  assume "prob_space M" and ae: "AE x in M. measure M {x} \<noteq> 0" and [simp]: "sets M = UNIV"
  interpret prob_space M by fact
  show "{x. measure M (f -` {x}) \<noteq> 0} = f ` {x. measure M {x} \<noteq> 0}"
  proof safe
    fix x assume "measure M (f -` {x}) \<noteq> 0"
    moreover have "measure M (f -` {x}) = measure M {y. f y = x \<and> measure M {y} \<noteq> 0}"
      using ae by (intro finite_measure_eq_AE) auto
    ultimately have "{y. f y = x \<and> measure M {y} \<noteq> 0} \<noteq> {}"
      by (metis measure_empty)
    then show "x \<in> f ` {x. measure M {x} \<noteq> 0}"
      by auto
  next
    fix x assume "measure M {x} \<noteq> 0"
    then have "0 < measure M {x}"
      using measure_nonneg[of M "{x}"] by auto
    also have "measure M {x} \<le> measure M (f -` {f x})"
      by (intro finite_measure_mono) auto
    finally show "measure M (f -` {f x}) = 0 \<Longrightarrow> False"
      by simp
  qed
qed

lemma set_map_pmf: "set_pmf (map_pmf f M) = f`set_pmf M"
  using pmf_set_map[of f] by (auto simp: comp_def fun_eq_iff)

lemma nn_integral_pmf: "(\<integral>\<^sup>+ x. pmf p x \<partial>count_space A) = emeasure (measure_pmf p) A"
proof -
  have "(\<integral>\<^sup>+ x. pmf p x \<partial>count_space A) = (\<integral>\<^sup>+ x. pmf p x \<partial>count_space (A \<inter> set_pmf p))"
    by(auto simp add: nn_integral_count_space_indicator indicator_def set_pmf_iff intro: nn_integral_cong)
  also have "\<dots> = emeasure (measure_pmf p) (\<Union>x\<in>A \<inter> set_pmf p. {x})"
    by(subst emeasure_UN_countable)(auto simp add: emeasure_pmf_single disjoint_family_on_def)
  also have "\<dots> = emeasure (measure_pmf p) ((\<Union>x\<in>A \<inter> set_pmf p. {x}) \<union> {x. x \<in> A \<and> x \<notin> set_pmf p})"
    by(rule emeasure_Un_null_set[symmetric])(auto intro: in_null_sets_measure_pmfI)
  also have "\<dots> = emeasure (measure_pmf p) A"
    by(auto intro: arg_cong2[where f=emeasure])
  finally show ?thesis .
qed

subsection {* PMFs as function *}

context
  fixes f :: "'a \<Rightarrow> real"
  assumes nonneg: "\<And>x. 0 \<le> f x"
  assumes prob: "(\<integral>\<^sup>+x. f x \<partial>count_space UNIV) = 1"
begin

lift_definition embed_pmf :: "'a pmf" is "density (count_space UNIV) (ereal \<circ> f)"
proof (intro conjI)
  have *[simp]: "\<And>x y. ereal (f y) * indicator {x} y = ereal (f x) * indicator {x} y"
    by (simp split: split_indicator)
  show "AE x in density (count_space UNIV) (ereal \<circ> f).
    measure (density (count_space UNIV) (ereal \<circ> f)) {x} \<noteq> 0"
    by (simp add: AE_density nonneg measure_def emeasure_density max_def)
  show "prob_space (density (count_space UNIV) (ereal \<circ> f))"
    by default (simp add: emeasure_density prob)
qed simp

lemma pmf_embed_pmf: "pmf embed_pmf x = f x"
proof transfer
  have *[simp]: "\<And>x y. ereal (f y) * indicator {x} y = ereal (f x) * indicator {x} y"
    by (simp split: split_indicator)
  fix x show "measure (density (count_space UNIV) (ereal \<circ> f)) {x} = f x"
    by transfer (simp add: measure_def emeasure_density nonneg max_def)
qed

end

lemma embed_pmf_transfer:
  "rel_fun (eq_onp (\<lambda>f. (\<forall>x. 0 \<le> f x) \<and> (\<integral>\<^sup>+x. ereal (f x) \<partial>count_space UNIV) = 1)) pmf_as_measure.cr_pmf (\<lambda>f. density (count_space UNIV) (ereal \<circ> f)) embed_pmf"
  by (auto simp: rel_fun_def eq_onp_def embed_pmf.transfer)

lemma measure_pmf_eq_density: "measure_pmf p = density (count_space UNIV) (pmf p)"
proof (transfer, elim conjE)
  fix M :: "'a measure" assume [simp]: "sets M = UNIV" and ae: "AE x in M. measure M {x} \<noteq> 0"
  assume "prob_space M" then interpret prob_space M .
  show "M = density (count_space UNIV) (\<lambda>x. ereal (measure M {x}))"
  proof (rule measure_eqI)
    fix A :: "'a set"
    have "(\<integral>\<^sup>+ x. ereal (measure M {x}) * indicator A x \<partial>count_space UNIV) = 
      (\<integral>\<^sup>+ x. emeasure M {x} * indicator (A \<inter> {x. measure M {x} \<noteq> 0}) x \<partial>count_space UNIV)"
      by (auto intro!: nn_integral_cong simp: emeasure_eq_measure split: split_indicator)
    also have "\<dots> = (\<integral>\<^sup>+ x. emeasure M {x} \<partial>count_space (A \<inter> {x. measure M {x} \<noteq> 0}))"
      by (subst nn_integral_restrict_space[symmetric]) (auto simp: restrict_count_space)
    also have "\<dots> = emeasure M (\<Union>x\<in>(A \<inter> {x. measure M {x} \<noteq> 0}). {x})"
      by (intro emeasure_UN_countable[symmetric] countable_Int2 countable_support)
         (auto simp: disjoint_family_on_def)
    also have "\<dots> = emeasure M A"
      using ae by (intro emeasure_eq_AE) auto
    finally show " emeasure M A = emeasure (density (count_space UNIV) (\<lambda>x. ereal (measure M {x}))) A"
      using emeasure_space_1 by (simp add: emeasure_density)
  qed simp
qed

lemma td_pmf_embed_pmf:
  "type_definition pmf embed_pmf {f::'a \<Rightarrow> real. (\<forall>x. 0 \<le> f x) \<and> (\<integral>\<^sup>+x. ereal (f x) \<partial>count_space UNIV) = 1}"
  unfolding type_definition_def
proof safe
  fix p :: "'a pmf"
  have "(\<integral>\<^sup>+ x. 1 \<partial>measure_pmf p) = 1"
    using measure_pmf.emeasure_space_1[of p] by simp
  then show *: "(\<integral>\<^sup>+ x. ereal (pmf p x) \<partial>count_space UNIV) = 1"
    by (simp add: measure_pmf_eq_density nn_integral_density pmf_nonneg del: nn_integral_const)

  show "embed_pmf (pmf p) = p"
    by (intro measure_pmf_inject[THEN iffD1])
       (simp add: * embed_pmf.rep_eq pmf_nonneg measure_pmf_eq_density[of p] comp_def)
next
  fix f :: "'a \<Rightarrow> real" assume "\<forall>x. 0 \<le> f x" "(\<integral>\<^sup>+x. f x \<partial>count_space UNIV) = 1"
  then show "pmf (embed_pmf f) = f"
    by (auto intro!: pmf_embed_pmf)
qed (rule pmf_nonneg)

end

locale pmf_as_function
begin

setup_lifting td_pmf_embed_pmf

lemma set_pmf_transfer[transfer_rule]: 
  assumes "bi_total A"
  shows "rel_fun (pcr_pmf A) (rel_set A) (\<lambda>f. {x. f x \<noteq> 0}) set_pmf"  
  using `bi_total A`
  by (auto simp: pcr_pmf_def cr_pmf_def rel_fun_def rel_set_def bi_total_def Bex_def set_pmf_iff)
     metis+

end

context
begin

interpretation pmf_as_function .

lemma pmf_eqI: "(\<And>i. pmf M i = pmf N i) \<Longrightarrow> M = N"
  by transfer auto

lemma pmf_eq_iff: "M = N \<longleftrightarrow> (\<forall>i. pmf M i = pmf N i)"
  by (auto intro: pmf_eqI)

end

context
begin

interpretation pmf_as_function .

subsubsection \<open> Bernoulli Distribution \<close>

lift_definition bernoulli_pmf :: "real \<Rightarrow> bool pmf" is
  "\<lambda>p b. ((\<lambda>p. if b then p else 1 - p) \<circ> min 1 \<circ> max 0) p"
  by (auto simp: nn_integral_count_space_finite[where A="{False, True}"] UNIV_bool
           split: split_max split_min)

lemma pmf_bernoulli_True[simp]: "0 \<le> p \<Longrightarrow> p \<le> 1 \<Longrightarrow> pmf (bernoulli_pmf p) True = p"
  by transfer simp

lemma pmf_bernoulli_False[simp]: "0 \<le> p \<Longrightarrow> p \<le> 1 \<Longrightarrow> pmf (bernoulli_pmf p) False = 1 - p"
  by transfer simp

lemma set_pmf_bernoulli: "0 < p \<Longrightarrow> p < 1 \<Longrightarrow> set_pmf (bernoulli_pmf p) = UNIV"
  by (auto simp add: set_pmf_iff UNIV_bool)

lemma nn_integral_bernoulli_pmf[simp]: 
  assumes [simp]: "0 \<le> p" "p \<le> 1" "\<And>x. 0 \<le> f x"
  shows "(\<integral>\<^sup>+x. f x \<partial>bernoulli_pmf p) = f True * p + f False * (1 - p)"
  by (subst nn_integral_measure_pmf_support[of UNIV])
     (auto simp: UNIV_bool field_simps)

lemma integral_bernoulli_pmf[simp]: 
  assumes [simp]: "0 \<le> p" "p \<le> 1"
  shows "(\<integral>x. f x \<partial>bernoulli_pmf p) = f True * p + f False * (1 - p)"
  by (subst integral_measure_pmf[of UNIV]) (auto simp: UNIV_bool)

subsubsection \<open> Geometric Distribution \<close>

lift_definition geometric_pmf :: "nat pmf" is "\<lambda>n. 1 / 2^Suc n"
proof
  note geometric_sums[of "1 / 2"]
  note sums_mult[OF this, of "1 / 2"]
  from sums_suminf_ereal[OF this]
  show "(\<integral>\<^sup>+ x. ereal (1 / 2 ^ Suc x) \<partial>count_space UNIV) = 1"
    by (simp add: nn_integral_count_space_nat field_simps)
qed simp

lemma pmf_geometric[simp]: "pmf geometric_pmf n = 1 / 2^Suc n"
  by transfer rule

lemma set_pmf_geometric[simp]: "set_pmf geometric_pmf = UNIV"
  by (auto simp: set_pmf_iff)

subsubsection \<open> Uniform Multiset Distribution \<close>

context
  fixes M :: "'a multiset" assumes M_not_empty: "M \<noteq> {#}"
begin

lift_definition pmf_of_multiset :: "'a pmf" is "\<lambda>x. count M x / size M"
proof
  show "(\<integral>\<^sup>+ x. ereal (real (count M x) / real (size M)) \<partial>count_space UNIV) = 1"  
    using M_not_empty
    by (simp add: zero_less_divide_iff nn_integral_count_space nonempty_has_size
                  setsum_divide_distrib[symmetric])
       (auto simp: size_multiset_overloaded_eq intro!: setsum.cong)
qed simp

lemma pmf_of_multiset[simp]: "pmf pmf_of_multiset x = count M x / size M"
  by transfer rule

lemma set_pmf_of_multiset[simp]: "set_pmf pmf_of_multiset = set_of M"
  by (auto simp: set_pmf_iff)

end

subsubsection \<open> Uniform Distribution \<close>

context
  fixes S :: "'a set" assumes S_not_empty: "S \<noteq> {}" and S_finite: "finite S"
begin

lift_definition pmf_of_set :: "'a pmf" is "\<lambda>x. indicator S x / card S"
proof
  show "(\<integral>\<^sup>+ x. ereal (indicator S x / real (card S)) \<partial>count_space UNIV) = 1"  
    using S_not_empty S_finite by (subst nn_integral_count_space'[of S]) auto
qed simp

lemma pmf_of_set[simp]: "pmf pmf_of_set x = indicator S x / card S"
  by transfer rule

lemma set_pmf_of_set[simp]: "set_pmf pmf_of_set = S"
  using S_finite S_not_empty by (auto simp: set_pmf_iff)

lemma emeasure_pmf_of_set[simp]: "emeasure pmf_of_set S = 1"
  by (rule measure_pmf.emeasure_eq_1_AE) (auto simp: AE_measure_pmf_iff)

end

subsubsection \<open> Poisson Distribution \<close>

context
  fixes rate :: real assumes rate_pos: "0 < rate"
begin

lift_definition poisson_pmf :: "nat pmf" is "\<lambda>k. rate ^ k / fact k * exp (-rate)"
proof
  (* Proof by Manuel Eberl *)

  have summable: "summable (\<lambda>x::nat. rate ^ x / fact x)" using summable_exp
    by (simp add: field_simps field_divide_inverse[symmetric])
  have "(\<integral>\<^sup>+(x::nat). rate ^ x / fact x * exp (-rate) \<partial>count_space UNIV) =
          exp (-rate) * (\<integral>\<^sup>+(x::nat). rate ^ x / fact x \<partial>count_space UNIV)"
    by (simp add: field_simps nn_integral_cmult[symmetric])
  also from rate_pos have "(\<integral>\<^sup>+(x::nat). rate ^ x / fact x \<partial>count_space UNIV) = (\<Sum>x. rate ^ x / fact x)"
    by (simp_all add: nn_integral_count_space_nat suminf_ereal summable suminf_ereal_finite)
  also have "... = exp rate" unfolding exp_def
    by (simp add: field_simps field_divide_inverse[symmetric] transfer_int_nat_factorial)
  also have "ereal (exp (-rate)) * ereal (exp rate) = 1"
    by (simp add: mult_exp_exp)
  finally show "(\<integral>\<^sup>+ x. ereal (rate ^ x / real (fact x) * exp (- rate)) \<partial>count_space UNIV) = 1" .
qed (simp add: rate_pos[THEN less_imp_le])

lemma pmf_poisson[simp]: "pmf poisson_pmf k = rate ^ k / fact k * exp (-rate)"
  by transfer rule

lemma set_pmf_poisson[simp]: "set_pmf poisson_pmf = UNIV"
  using rate_pos by (auto simp: set_pmf_iff)

end

subsubsection \<open> Binomial Distribution \<close>

context
  fixes n :: nat and p :: real assumes p_nonneg: "0 \<le> p" and p_le_1: "p \<le> 1"
begin

lift_definition binomial_pmf :: "nat pmf" is "\<lambda>k. (n choose k) * p^k * (1 - p)^(n - k)"
proof
  have "(\<integral>\<^sup>+k. ereal (real (n choose k) * p ^ k * (1 - p) ^ (n - k)) \<partial>count_space UNIV) =
    ereal (\<Sum>k\<le>n. real (n choose k) * p ^ k * (1 - p) ^ (n - k))"
    using p_le_1 p_nonneg by (subst nn_integral_count_space') auto
  also have "(\<Sum>k\<le>n. real (n choose k) * p ^ k * (1 - p) ^ (n - k)) = (p + (1 - p)) ^ n"
    by (subst binomial_ring) (simp add: atLeast0AtMost real_of_nat_def)
  finally show "(\<integral>\<^sup>+ x. ereal (real (n choose x) * p ^ x * (1 - p) ^ (n - x)) \<partial>count_space UNIV) = 1"
    by simp
qed (insert p_nonneg p_le_1, simp)

lemma pmf_binomial[simp]: "pmf binomial_pmf k = (n choose k) * p^k * (1 - p)^(n - k)"
  by transfer rule

lemma set_pmf_binomial_eq: "set_pmf binomial_pmf = (if p = 0 then {0} else if p = 1 then {n} else {.. n})"
  using p_nonneg p_le_1 unfolding set_eq_iff set_pmf_iff pmf_binomial by (auto simp: set_pmf_iff)

end

end

lemma set_pmf_binomial_0[simp]: "set_pmf (binomial_pmf n 0) = {0}"
  by (simp add: set_pmf_binomial_eq)

lemma set_pmf_binomial_1[simp]: "set_pmf (binomial_pmf n 1) = {n}"
  by (simp add: set_pmf_binomial_eq)

lemma set_pmf_binomial[simp]: "0 < p \<Longrightarrow> p < 1 \<Longrightarrow> set_pmf (binomial_pmf n p) = {..n}"
  by (simp add: set_pmf_binomial_eq)

subsection \<open> Monad Interpretation \<close>

lemma measurable_measure_pmf[measurable]:
  "(\<lambda>x. measure_pmf (M x)) \<in> measurable (count_space UNIV) (subprob_algebra (count_space UNIV))"
  by (auto simp: space_subprob_algebra intro!: prob_space_imp_subprob_space) unfold_locales

lemma bind_pmf_cong:
  assumes "\<And>x. A x \<in> space (subprob_algebra N)" "\<And>x. B x \<in> space (subprob_algebra N)"
  assumes "\<And>i. i \<in> set_pmf x \<Longrightarrow> A i = B i"
  shows "bind (measure_pmf x) A = bind (measure_pmf x) B"
proof (rule measure_eqI)
  show "sets (measure_pmf x \<guillemotright>= A) = sets (measure_pmf x \<guillemotright>= B)"
    using assms by (subst (1 2) sets_bind) (auto simp: space_subprob_algebra)
next
  fix X assume "X \<in> sets (measure_pmf x \<guillemotright>= A)"
  then have X: "X \<in> sets N"
    using assms by (subst (asm) sets_bind) (auto simp: space_subprob_algebra)
  show "emeasure (measure_pmf x \<guillemotright>= A) X = emeasure (measure_pmf x \<guillemotright>= B) X"
    using assms
    by (subst (1 2) emeasure_bind[where N=N, OF _ _ X])
       (auto intro!: nn_integral_cong_AE simp: AE_measure_pmf_iff)
qed

context
begin

interpretation pmf_as_measure .

lift_definition join_pmf :: "'a pmf pmf \<Rightarrow> 'a pmf" is "\<lambda>M. measure_pmf M \<guillemotright>= measure_pmf"
proof (intro conjI)
  fix M :: "'a pmf pmf"

  interpret bind: prob_space "measure_pmf M \<guillemotright>= measure_pmf"
    apply (intro measure_pmf.prob_space_bind[where S="count_space UNIV"] AE_I2)
    apply (auto intro!: subprob_space_measure_pmf simp: space_subprob_algebra)
    apply unfold_locales
    done
  show "prob_space (measure_pmf M \<guillemotright>= measure_pmf)"
    by intro_locales
  show "sets (measure_pmf M \<guillemotright>= measure_pmf) = UNIV"
    by (subst sets_bind) auto
  have "AE x in measure_pmf M \<guillemotright>= measure_pmf. emeasure (measure_pmf M \<guillemotright>= measure_pmf) {x} \<noteq> 0"
    by (auto simp: AE_bind[where B="count_space UNIV"] measure_pmf_in_subprob_algebra
                   emeasure_bind[where N="count_space UNIV"] AE_measure_pmf_iff nn_integral_0_iff_AE
                   measure_pmf.emeasure_eq_measure measure_le_0_iff set_pmf_iff pmf.rep_eq)
  then show "AE x in measure_pmf M \<guillemotright>= measure_pmf. measure (measure_pmf M \<guillemotright>= measure_pmf) {x} \<noteq> 0"
    unfolding bind.emeasure_eq_measure by simp
qed

lemma pmf_join: "pmf (join_pmf N) i = (\<integral>M. pmf M i \<partial>measure_pmf N)"
proof (transfer fixing: N i)
  have N: "subprob_space (measure_pmf N)"
    by (rule prob_space_imp_subprob_space) intro_locales
  show "measure (measure_pmf N \<guillemotright>= measure_pmf) {i} = integral\<^sup>L (measure_pmf N) (\<lambda>M. measure M {i})"
    using measurable_measure_pmf[of "\<lambda>x. x"]
    by (intro subprob_space.measure_bind[where N="count_space UNIV", OF N]) auto
qed (auto simp: Transfer.Rel_def rel_fun_def cr_pmf_def)

lemma ereal_pmf_join: "ereal (pmf (join_pmf N) i) = (\<integral>\<^sup>+M. pmf M i \<partial>measure_pmf N)"
  unfolding pmf_join
  by (intro nn_integral_eq_integral[symmetric] measure_pmf.integrable_const_bound[where B=1])
     (auto simp: pmf_le_1 pmf_nonneg)

lemma set_pmf_join_pmf: "set_pmf (join_pmf f) = (\<Union>p\<in>set_pmf f. set_pmf p)"
apply(simp add: set_eq_iff set_pmf_iff pmf_join)
apply(subst integral_nonneg_eq_0_iff_AE)
apply(auto simp add: pmf_le_1 pmf_nonneg AE_measure_pmf_iff intro!: measure_pmf.integrable_const_bound[where B=1])
done

lift_definition return_pmf :: "'a \<Rightarrow> 'a pmf" is "return (count_space UNIV)"
  by (auto intro!: prob_space_return simp: AE_return measure_return)

lemma join_return_pmf: "join_pmf (return_pmf M) = M"
  by (simp add: integral_return pmf_eq_iff pmf_join return_pmf.rep_eq)

lemma map_return_pmf: "map_pmf f (return_pmf x) = return_pmf (f x)"
  by transfer (simp add: distr_return)

lemma map_pmf_const[simp]: "map_pmf (\<lambda>_. c) M = return_pmf c"
  by transfer (auto simp: prob_space.distr_const)

lemma set_return_pmf: "set_pmf (return_pmf x) = {x}"
  by transfer (auto simp add: measure_return split: split_indicator)

lemma pmf_return: "pmf (return_pmf x) y = indicator {y} x"
  by transfer (simp add: measure_return)

lemma nn_integral_return_pmf[simp]: "0 \<le> f x \<Longrightarrow> (\<integral>\<^sup>+x. f x \<partial>return_pmf x) = f x"
  unfolding return_pmf.rep_eq by (intro nn_integral_return) auto

lemma emeasure_return_pmf[simp]: "emeasure (return_pmf x) X = indicator X x"
  unfolding return_pmf.rep_eq by (intro emeasure_return) auto

end

lemma return_pmf_inj[simp]: "return_pmf x = return_pmf y \<longleftrightarrow> x = y"
  by (metis insertI1 set_return_pmf singletonD)

definition "bind_pmf M f = join_pmf (map_pmf f M)"

lemma (in pmf_as_measure) bind_transfer[transfer_rule]:
  "rel_fun pmf_as_measure.cr_pmf (rel_fun (rel_fun op = pmf_as_measure.cr_pmf) pmf_as_measure.cr_pmf) op \<guillemotright>= bind_pmf"
proof (auto simp: pmf_as_measure.cr_pmf_def rel_fun_def bind_pmf_def join_pmf.rep_eq map_pmf.rep_eq)
  fix M f and g :: "'a \<Rightarrow> 'b pmf" assume "\<forall>x. f x = measure_pmf (g x)"
  then have f: "f = (\<lambda>x. measure_pmf (g x))"
    by auto
  show "measure_pmf M \<guillemotright>= f = distr (measure_pmf M) (count_space UNIV) g \<guillemotright>= measure_pmf"
    unfolding f by (subst bind_distr[OF _ measurable_measure_pmf]) auto
qed

lemma ereal_pmf_bind: "pmf (bind_pmf N f) i = (\<integral>\<^sup>+x. pmf (f x) i \<partial>measure_pmf N)"
  by (auto intro!: nn_integral_distr simp: bind_pmf_def ereal_pmf_join map_pmf.rep_eq)

lemma pmf_bind: "pmf (bind_pmf N f) i = (\<integral>x. pmf (f x) i \<partial>measure_pmf N)"
  by (auto intro!: integral_distr simp: bind_pmf_def pmf_join map_pmf.rep_eq)

lemma bind_return_pmf: "bind_pmf (return_pmf x) f = f x"
  unfolding bind_pmf_def map_return_pmf join_return_pmf ..

lemma join_eq_bind_pmf: "join_pmf M = bind_pmf M id"
  by (simp add: bind_pmf_def)

lemma bind_pmf_const[simp]: "bind_pmf M (\<lambda>x. c) = c"
  unfolding bind_pmf_def map_pmf_const join_return_pmf ..

lemma set_bind_pmf: "set_pmf (bind_pmf M N) = (\<Union>M\<in>set_pmf M. set_pmf (N M))"
  apply (simp add: set_eq_iff set_pmf_iff pmf_bind)
  apply (subst integral_nonneg_eq_0_iff_AE)
  apply (auto simp: pmf_nonneg pmf_le_1 AE_measure_pmf_iff
              intro!: measure_pmf.integrable_const_bound[where B=1])
  done


lemma measurable_pair_restrict_pmf2:
  assumes "countable A"
  assumes [measurable]: "\<And>y. y \<in> A \<Longrightarrow> (\<lambda>x. f (x, y)) \<in> measurable M L"
  shows "f \<in> measurable (M \<Otimes>\<^sub>M restrict_space (measure_pmf N) A) L" (is "f \<in> measurable ?M _")
proof -
  have [measurable_cong]: "sets (restrict_space (count_space UNIV) A) = sets (count_space A)"
    by (simp add: restrict_count_space)

  show ?thesis
    by (intro measurable_compose_countable'[where f="\<lambda>a b. f (fst b, a)" and g=snd and I=A,
                                            unfolded pair_collapse] assms)
        measurable
qed

lemma measurable_pair_restrict_pmf1:
  assumes "countable A"
  assumes [measurable]: "\<And>x. x \<in> A \<Longrightarrow> (\<lambda>y. f (x, y)) \<in> measurable N L"
  shows "f \<in> measurable (restrict_space (measure_pmf M) A \<Otimes>\<^sub>M N) L"
proof -
  have [measurable_cong]: "sets (restrict_space (count_space UNIV) A) = sets (count_space A)"
    by (simp add: restrict_count_space)

  show ?thesis
    by (intro measurable_compose_countable'[where f="\<lambda>a b. f (a, snd b)" and g=fst and I=A,
                                            unfolded pair_collapse] assms)
        measurable
qed
                                
lemma bind_commute_pmf: "bind_pmf A (\<lambda>x. bind_pmf B (C x)) = bind_pmf B (\<lambda>y. bind_pmf A (\<lambda>x. C x y))"
  unfolding pmf_eq_iff pmf_bind
proof
  fix i
  interpret B: prob_space "restrict_space B B"
    by (intro prob_space_restrict_space measure_pmf.emeasure_eq_1_AE)
       (auto simp: AE_measure_pmf_iff)
  interpret A: prob_space "restrict_space A A"
    by (intro prob_space_restrict_space measure_pmf.emeasure_eq_1_AE)
       (auto simp: AE_measure_pmf_iff)

  interpret AB: pair_prob_space "restrict_space A A" "restrict_space B B"
    by unfold_locales

  have "(\<integral> x. \<integral> y. pmf (C x y) i \<partial>B \<partial>A) = (\<integral> x. (\<integral> y. pmf (C x y) i \<partial>restrict_space B B) \<partial>A)"
    by (rule integral_cong) (auto intro!: integral_pmf_restrict)
  also have "\<dots> = (\<integral> x. (\<integral> y. pmf (C x y) i \<partial>restrict_space B B) \<partial>restrict_space A A)"
    by (intro integral_pmf_restrict B.borel_measurable_lebesgue_integral measurable_pair_restrict_pmf2
              countable_set_pmf borel_measurable_count_space)
  also have "\<dots> = (\<integral> y. \<integral> x. pmf (C x y) i \<partial>restrict_space A A \<partial>restrict_space B B)"
    by (rule AB.Fubini_integral[symmetric])
       (auto intro!: AB.integrable_const_bound[where B=1] measurable_pair_restrict_pmf2
             simp: pmf_nonneg pmf_le_1 measurable_restrict_space1)
  also have "\<dots> = (\<integral> y. \<integral> x. pmf (C x y) i \<partial>restrict_space A A \<partial>B)"
    by (intro integral_pmf_restrict[symmetric] A.borel_measurable_lebesgue_integral measurable_pair_restrict_pmf2
              countable_set_pmf borel_measurable_count_space)
  also have "\<dots> = (\<integral> y. \<integral> x. pmf (C x y) i \<partial>A \<partial>B)"
    by (rule integral_cong) (auto intro!: integral_pmf_restrict[symmetric])
  finally show "(\<integral> x. \<integral> y. pmf (C x y) i \<partial>B \<partial>A) = (\<integral> y. \<integral> x. pmf (C x y) i \<partial>A \<partial>B)" .
qed


context
begin

interpretation pmf_as_measure .

lemma measure_pmf_bind: "measure_pmf (bind_pmf M f) = (measure_pmf M \<guillemotright>= (\<lambda>x. measure_pmf (f x)))"
  by transfer simp

lemma nn_integral_bind_pmf[simp]: "(\<integral>\<^sup>+x. f x \<partial>bind_pmf M N) = (\<integral>\<^sup>+x. \<integral>\<^sup>+y. f y \<partial>N x \<partial>M)"
  using measurable_measure_pmf[of N]
  unfolding measure_pmf_bind
  apply (subst (1 3) nn_integral_max_0[symmetric])
  apply (intro nn_integral_bind[where B="count_space UNIV"])
  apply auto
  done

lemma emeasure_bind_pmf[simp]: "emeasure (bind_pmf M N) X = (\<integral>\<^sup>+x. emeasure (N x) X \<partial>M)"
  using measurable_measure_pmf[of N]
  unfolding measure_pmf_bind
  by (subst emeasure_bind[where N="count_space UNIV"]) auto

lemma bind_return_pmf': "bind_pmf N return_pmf = N"
proof (transfer, clarify)
  fix N :: "'a measure" assume "sets N = UNIV" then show "N \<guillemotright>= return (count_space UNIV) = N"
    by (subst return_sets_cong[where N=N]) (simp_all add: bind_return')
qed

lemma bind_return_pmf'': "bind_pmf N (\<lambda>x. return_pmf (f x)) = map_pmf f N"
proof (transfer, clarify)
  fix N :: "'b measure" and f :: "'b \<Rightarrow> 'a" assume "prob_space N" "sets N = UNIV"
  then show "N \<guillemotright>= (\<lambda>x. return (count_space UNIV) (f x)) = distr N (count_space UNIV) f"
    by (subst bind_return_distr[symmetric])
       (auto simp: prob_space.not_empty measurable_def comp_def)
qed

lemma bind_assoc_pmf: "bind_pmf (bind_pmf A B) C = bind_pmf A (\<lambda>x. bind_pmf (B x) C)"
  by transfer
     (auto intro!: bind_assoc[where N="count_space UNIV" and R="count_space UNIV"]
           simp: measurable_def space_subprob_algebra prob_space_imp_subprob_space)

end

lemma map_bind_pmf: "map_pmf f (bind_pmf M g) = bind_pmf M (\<lambda>x. map_pmf f (g x))"
  unfolding bind_return_pmf''[symmetric] bind_assoc_pmf[of M] ..

lemma bind_map_pmf: "bind_pmf (map_pmf f M) g = bind_pmf M (\<lambda>x. g (f x))"
  unfolding bind_return_pmf''[symmetric] bind_assoc_pmf bind_return_pmf ..

lemma map_join_pmf: "map_pmf f (join_pmf AA) = join_pmf (map_pmf (map_pmf f) AA)"
  unfolding bind_pmf_def[symmetric]
  unfolding bind_return_pmf''[symmetric] join_eq_bind_pmf bind_assoc_pmf
  by (simp add: bind_return_pmf'')

definition "pair_pmf A B = bind_pmf A (\<lambda>x. bind_pmf B (\<lambda>y. return_pmf (x, y)))"

lemma pmf_pair: "pmf (pair_pmf M N) (a, b) = pmf M a * pmf N b"
  unfolding pair_pmf_def pmf_bind pmf_return
  apply (subst integral_measure_pmf[where A="{b}"])
  apply (auto simp: indicator_eq_0_iff)
  apply (subst integral_measure_pmf[where A="{a}"])
  apply (auto simp: indicator_eq_0_iff setsum_nonneg_eq_0_iff pmf_nonneg)
  done

lemma set_pair_pmf: "set_pmf (pair_pmf A B) = set_pmf A \<times> set_pmf B"
  unfolding pair_pmf_def set_bind_pmf set_return_pmf by auto

lemma measure_pmf_in_subprob_space[measurable (raw)]:
  "measure_pmf M \<in> space (subprob_algebra (count_space UNIV))"
  by (simp add: space_subprob_algebra) intro_locales

lemma nn_integral_pair_pmf': "(\<integral>\<^sup>+x. f x \<partial>pair_pmf A B) = (\<integral>\<^sup>+a. \<integral>\<^sup>+b. f (a, b) \<partial>B \<partial>A)"
proof -
  have "(\<integral>\<^sup>+x. f x \<partial>pair_pmf A B) = (\<integral>\<^sup>+x. max 0 (f x) * indicator (A \<times> B) x \<partial>pair_pmf A B)"
    by (subst nn_integral_max_0[symmetric])
       (auto simp: AE_measure_pmf_iff set_pair_pmf intro!: nn_integral_cong_AE)
  also have "\<dots> = (\<integral>\<^sup>+a. \<integral>\<^sup>+b. max 0 (f (a, b)) * indicator (A \<times> B) (a, b) \<partial>B \<partial>A)"
    by (simp add: pair_pmf_def)
  also have "\<dots> = (\<integral>\<^sup>+a. \<integral>\<^sup>+b. max 0 (f (a, b)) \<partial>B \<partial>A)"
    by (auto intro!: nn_integral_cong_AE simp: AE_measure_pmf_iff)
  finally show ?thesis
    unfolding nn_integral_max_0 .
qed

lemma pair_map_pmf1: "pair_pmf (map_pmf f A) B = map_pmf (apfst f) (pair_pmf A B)"
proof (safe intro!: pmf_eqI)
  fix a :: "'a" and b :: "'b"
  have [simp]: "\<And>c d. indicator (apfst f -` {(a, b)}) (c, d) = indicator (f -` {a}) c * (indicator {b} d::ereal)"
    by (auto split: split_indicator)

  have "ereal (pmf (pair_pmf (map_pmf f A) B) (a, b)) =
         ereal (pmf (map_pmf (apfst f) (pair_pmf A B)) (a, b))"
    unfolding pmf_pair ereal_pmf_map
    by (simp add: nn_integral_pair_pmf' max_def emeasure_pmf_single nn_integral_multc pmf_nonneg
                  emeasure_map_pmf[symmetric] del: emeasure_map_pmf)
  then show "pmf (pair_pmf (map_pmf f A) B) (a, b) = pmf (map_pmf (apfst f) (pair_pmf A B)) (a, b)"
    by simp
qed

lemma pair_map_pmf2: "pair_pmf A (map_pmf f B) = map_pmf (apsnd f) (pair_pmf A B)"
proof (safe intro!: pmf_eqI)
  fix a :: "'a" and b :: "'b"
  have [simp]: "\<And>c d. indicator (apsnd f -` {(a, b)}) (c, d) = indicator {a} c * (indicator (f -` {b}) d::ereal)"
    by (auto split: split_indicator)

  have "ereal (pmf (pair_pmf A (map_pmf f B)) (a, b)) =
         ereal (pmf (map_pmf (apsnd f) (pair_pmf A B)) (a, b))"
    unfolding pmf_pair ereal_pmf_map
    by (simp add: nn_integral_pair_pmf' max_def emeasure_pmf_single nn_integral_cmult nn_integral_multc pmf_nonneg
                  emeasure_map_pmf[symmetric] del: emeasure_map_pmf)
  then show "pmf (pair_pmf A (map_pmf f B)) (a, b) = pmf (map_pmf (apsnd f) (pair_pmf A B)) (a, b)"
    by simp
qed

lemma map_pair: "map_pmf (\<lambda>(a, b). (f a, g b)) (pair_pmf A B) = pair_pmf (map_pmf f A) (map_pmf g B)"
  by (simp add: pair_map_pmf2 pair_map_pmf1 map_pmf_comp split_beta')

lemma bind_pair_pmf:
  assumes M[measurable]: "M \<in> measurable (count_space UNIV \<Otimes>\<^sub>M count_space UNIV) (subprob_algebra N)"
  shows "measure_pmf (pair_pmf A B) \<guillemotright>= M = (measure_pmf A \<guillemotright>= (\<lambda>x. measure_pmf B \<guillemotright>= (\<lambda>y. M (x, y))))"
    (is "?L = ?R")
proof (rule measure_eqI)
  have M'[measurable]: "M \<in> measurable (pair_pmf A B) (subprob_algebra N)"
    using M[THEN measurable_space] by (simp_all add: space_pair_measure)

  note measurable_bind[where N="count_space UNIV", measurable]
  note measure_pmf_in_subprob_space[simp]

  have sets_eq_N: "sets ?L = N"
    by (subst sets_bind[OF sets_kernel[OF M']]) auto
  show "sets ?L = sets ?R"
    using measurable_space[OF M]
    by (simp add: sets_eq_N space_pair_measure space_subprob_algebra)
  fix X assume "X \<in> sets ?L"
  then have X[measurable]: "X \<in> sets N"
    unfolding sets_eq_N .
  then show "emeasure ?L X = emeasure ?R X"
    apply (simp add: emeasure_bind[OF _ M' X])
    apply (simp add: nn_integral_bind[where B="count_space UNIV"] pair_pmf_def measure_pmf_bind[of A]
      nn_integral_measure_pmf_finite set_return_pmf emeasure_nonneg pmf_return one_ereal_def[symmetric])
    apply (subst emeasure_bind[OF _ _ X])
    apply measurable
    apply (subst emeasure_bind[OF _ _ X])
    apply measurable
    done
qed

lemma join_map_return_pmf: "join_pmf (map_pmf return_pmf A) = A"
  unfolding bind_pmf_def[symmetric] bind_return_pmf' ..

lemma map_fst_pair_pmf: "map_pmf fst (pair_pmf A B) = A"
  by (simp add: pair_pmf_def bind_return_pmf''[symmetric] bind_assoc_pmf bind_return_pmf bind_return_pmf')

lemma map_snd_pair_pmf: "map_pmf snd (pair_pmf A B) = B"
  by (simp add: pair_pmf_def bind_return_pmf''[symmetric] bind_assoc_pmf bind_return_pmf bind_return_pmf')

lemma nn_integral_pmf':
  "inj_on f A \<Longrightarrow> (\<integral>\<^sup>+x. pmf p (f x) \<partial>count_space A) = emeasure p (f ` A)"
  by (subst nn_integral_bij_count_space[where g=f and B="f`A"])
     (auto simp: bij_betw_def nn_integral_pmf)

lemma pmf_le_0_iff[simp]: "pmf M p \<le> 0 \<longleftrightarrow> pmf M p = 0"
  using pmf_nonneg[of M p] by simp

lemma min_pmf_0[simp]: "min (pmf M p) 0 = 0" "min 0 (pmf M p) = 0"
  using pmf_nonneg[of M p] by simp_all

lemma pmf_eq_0_set_pmf: "pmf M p = 0 \<longleftrightarrow> p \<notin> set_pmf M"
  unfolding set_pmf_iff by simp

lemma pmf_map_inj: "inj_on f (set_pmf M) \<Longrightarrow> x \<in> set_pmf M \<Longrightarrow> pmf (map_pmf f M) (f x) = pmf M x"
  by (auto simp: pmf.rep_eq map_pmf.rep_eq measure_distr AE_measure_pmf_iff inj_onD
           intro!: measure_pmf.finite_measure_eq_AE)

subsection \<open> Conditional Probabilities \<close>

context
  fixes p :: "'a pmf" and s :: "'a set"
  assumes not_empty: "set_pmf p \<inter> s \<noteq> {}"
begin

interpretation pmf_as_measure .

lemma emeasure_measure_pmf_not_zero: "emeasure (measure_pmf p) s \<noteq> 0"
proof
  assume "emeasure (measure_pmf p) s = 0"
  then have "AE x in measure_pmf p. x \<notin> s"
    by (rule AE_I[rotated]) auto
  with not_empty show False
    by (auto simp: AE_measure_pmf_iff)
qed

lemma measure_measure_pmf_not_zero: "measure (measure_pmf p) s \<noteq> 0"
  using emeasure_measure_pmf_not_zero unfolding measure_pmf.emeasure_eq_measure by simp

lift_definition cond_pmf :: "'a pmf" is
  "uniform_measure (measure_pmf p) s"
proof (intro conjI)
  show "prob_space (uniform_measure (measure_pmf p) s)"
    by (intro prob_space_uniform_measure) (auto simp: emeasure_measure_pmf_not_zero)
  show "AE x in uniform_measure (measure_pmf p) s. measure (uniform_measure (measure_pmf p) s) {x} \<noteq> 0"
    by (simp add: emeasure_measure_pmf_not_zero measure_measure_pmf_not_zero AE_uniform_measure
                  AE_measure_pmf_iff set_pmf.rep_eq)
qed simp

lemma pmf_cond: "pmf cond_pmf x = (if x \<in> s then pmf p x / measure p s else 0)"
  by transfer (simp add: emeasure_measure_pmf_not_zero pmf.rep_eq)

lemma set_cond_pmf: "set_pmf cond_pmf = set_pmf p \<inter> s"
  by (auto simp add: set_pmf_iff pmf_cond measure_measure_pmf_not_zero split: split_if_asm)

end

lemma cond_map_pmf:
  assumes "set_pmf p \<inter> f -` s \<noteq> {}"
  shows "cond_pmf (map_pmf f p) s = map_pmf f (cond_pmf p (f -` s))"
proof -
  have *: "set_pmf (map_pmf f p) \<inter> s \<noteq> {}"
    using assms by (simp add: set_map_pmf) auto
  { fix x
    have "ereal (pmf (map_pmf f (cond_pmf p (f -` s))) x) =
      emeasure p (f -` s \<inter> f -` {x}) / emeasure p (f -` s)"
      unfolding ereal_pmf_map cond_pmf.rep_eq[OF assms] by (simp add: nn_integral_uniform_measure)
    also have "f -` s \<inter> f -` {x} = (if x \<in> s then f -` {x} else {})"
      by auto
    also have "emeasure p (if x \<in> s then f -` {x} else {}) / emeasure p (f -` s) =
      ereal (pmf (cond_pmf (map_pmf f p) s) x)"
      using measure_measure_pmf_not_zero[OF *]
      by (simp add: pmf_cond[OF *] ereal_divide' ereal_pmf_map measure_pmf.emeasure_eq_measure[symmetric]
               del: ereal_divide)
    finally have "ereal (pmf (cond_pmf (map_pmf f p) s) x) = ereal (pmf (map_pmf f (cond_pmf p (f -` s))) x)"
      by simp }
  then show ?thesis
    by (intro pmf_eqI) simp
qed

lemma bind_cond_pmf_cancel:
  assumes in_S: "\<And>x. x \<in> set_pmf p \<Longrightarrow> x \<in> S x"
  assumes S_eq: "\<And>x y. x \<in> S y \<Longrightarrow> S x = S y"
  shows "bind_pmf p (\<lambda>x. cond_pmf p (S x)) = p"
proof (rule pmf_eqI)
  have [simp]: "\<And>x. x \<in> p \<Longrightarrow> p \<inter> (S x) \<noteq> {}"
    using in_S by auto
  fix z
  have pmf_le: "pmf p z \<le> measure p (S z)"
  proof cases
    assume "z \<in> p" from in_S[OF this] show ?thesis
      by (auto intro!: measure_pmf.finite_measure_mono simp: pmf.rep_eq)
  qed (simp add: set_pmf_iff measure_nonneg)

  have "ereal (pmf (bind_pmf p (\<lambda>x. cond_pmf p (S x))) z) =
    (\<integral>\<^sup>+ x. ereal (pmf p z / measure p (S z)) * indicator (S z) x \<partial>p)"
    by (subst ereal_pmf_bind)
       (auto intro!: nn_integral_cong_AE dest!: S_eq split: split_indicator
             simp: AE_measure_pmf_iff pmf_cond pmf_eq_0_set_pmf in_S)
  also have "\<dots> = pmf p z"
    using pmf_le pmf_nonneg[of p z]
    by (subst nn_integral_cmult) (simp_all add: measure_nonneg measure_pmf.emeasure_eq_measure)
  finally show "pmf (bind_pmf p (\<lambda>x. cond_pmf p (S x))) z = pmf p z"
    by simp
qed

inductive rel_pmf :: "('a \<Rightarrow> 'b \<Rightarrow> bool) \<Rightarrow> 'a pmf \<Rightarrow> 'b pmf \<Rightarrow> bool"
for R p q
where
  "\<lbrakk> \<And>x y. (x, y) \<in> set_pmf pq \<Longrightarrow> R x y; 
     map_pmf fst pq = p; map_pmf snd pq = q \<rbrakk>
  \<Longrightarrow> rel_pmf R p q"

bnf pmf: "'a pmf" map: map_pmf sets: set_pmf bd : "natLeq" rel: rel_pmf
proof -
  show "map_pmf id = id" by (rule map_pmf_id)
  show "\<And>f g. map_pmf (f \<circ> g) = map_pmf f \<circ> map_pmf g" by (rule map_pmf_compose) 
  show "\<And>f g::'a \<Rightarrow> 'b. \<And>p. (\<And>x. x \<in> set_pmf p \<Longrightarrow> f x = g x) \<Longrightarrow> map_pmf f p = map_pmf g p"
    by (intro map_pmf_cong refl)

  show "\<And>f::'a \<Rightarrow> 'b. set_pmf \<circ> map_pmf f = op ` f \<circ> set_pmf"
    by (rule pmf_set_map)

  { fix p :: "'s pmf"
    have "(card_of (set_pmf p), card_of (UNIV :: nat set)) \<in> ordLeq"
      by (rule card_of_ordLeqI[where f="to_nat_on (set_pmf p)"])
         (auto intro: countable_set_pmf)
    also have "(card_of (UNIV :: nat set), natLeq) \<in> ordLeq"
      by (metis Field_natLeq card_of_least natLeq_Well_order)
    finally show "(card_of (set_pmf p), natLeq) \<in> ordLeq" . }

  show "\<And>R. rel_pmf R =
         (BNF_Def.Grp {x. set_pmf x \<subseteq> {(x, y). R x y}} (map_pmf fst))\<inverse>\<inverse> OO
         BNF_Def.Grp {x. set_pmf x \<subseteq> {(x, y). R x y}} (map_pmf snd)"
     by (auto simp add: fun_eq_iff BNF_Def.Grp_def OO_def rel_pmf.simps)

  { fix p :: "'a pmf" and f :: "'a \<Rightarrow> 'b" and g x
    assume p: "\<And>z. z \<in> set_pmf p \<Longrightarrow> f z = g z"
      and x: "x \<in> set_pmf p"
    thus "f x = g x" by simp }

  fix R :: "'a => 'b \<Rightarrow> bool" and S :: "'b \<Rightarrow> 'c \<Rightarrow> bool"
  { fix p q r
    assume pq: "rel_pmf R p q"
      and qr:"rel_pmf S q r"
    from pq obtain pq where pq: "\<And>x y. (x, y) \<in> set_pmf pq \<Longrightarrow> R x y"
      and p: "p = map_pmf fst pq" and q: "q = map_pmf snd pq" by cases auto
    from qr obtain qr where qr: "\<And>y z. (y, z) \<in> set_pmf qr \<Longrightarrow> S y z"
      and q': "q = map_pmf fst qr" and r: "r = map_pmf snd qr" by cases auto

<<<<<<< HEAD
    def pr \<equiv> "bind_pmf pq (\<lambda>(x, y). bind_pmf (cond_pmf qr {(y', z). y' = y}) (\<lambda>(y', z). return_pmf (x, z)))"
    have pr_welldefined: "\<And>y. y \<in> q \<Longrightarrow> qr \<inter> {(y', z). y' = y} \<noteq> {}"
      by (force simp: q' set_map_pmf)

    have "rel_pmf (R OO S) p r"
    proof (rule rel_pmf.intros)
      fix x z assume "(x, z) \<in> pr"
      then have "\<exists>y. (x, y) \<in> pq \<and> (y, z) \<in> qr"
        by (auto simp: q pr_welldefined pr_def set_bind_pmf split_beta set_return_pmf set_cond_pmf set_map_pmf)
=======
    note pmf_nonneg[intro, simp]
    let ?pq = "\<lambda>y x. pmf pq (x, y)"
    let ?qr = "\<lambda>y z. pmf qr (y, z)"

    have nn_integral_pp2: "\<And>y. (\<integral>\<^sup>+ x. ?pq y x \<partial>count_space UNIV) = pmf q y"
      by (simp add: nn_integral_pmf' inj_on_def q)
         (auto simp add: ereal_pmf_map intro!: arg_cong2[where f=emeasure])
    have nn_integral_rr1: "\<And>y. (\<integral>\<^sup>+ x. ?qr y x \<partial>count_space UNIV) = pmf q y"
      by (simp add: nn_integral_pmf' inj_on_def q')
         (auto simp add: ereal_pmf_map intro!: arg_cong2[where f=emeasure])
    have eq: "\<And>y. (\<integral>\<^sup>+ x. ?pq y x \<partial>count_space UNIV) = (\<integral>\<^sup>+ z. ?qr y z \<partial>count_space UNIV)"
      by(simp add: nn_integral_pp2 nn_integral_rr1)

    def assign \<equiv> "\<lambda>(z, x, y). ?pq y x * ?qr y z / pmf q y"
    have assign_nonneg [simp]: "\<And>z x y. 0 \<le> assign (z, x, y)" by(simp add: assign_def)
    have assign_eq_0_outside: "\<And>z x y. \<lbrakk> ?pq y x = 0 \<or> ?qr y z = 0 \<rbrakk> \<Longrightarrow> assign (z, x, y) = 0"
      by(auto simp add: assign_def)
    have nn_integral_assign1: "\<And>z y. (\<integral>\<^sup>+ x. assign (z, x, y) \<partial>count_space UNIV) = ?qr y z"
    proof -
      fix y z
      have "(\<integral>\<^sup>+ x. assign (z, x, y) \<partial>count_space UNIV) = 
            (\<integral>\<^sup>+ x. ?pq y x \<partial>count_space UNIV) * (?qr y z / pmf q y)"
        by(simp add: assign_def nn_integral_multc times_ereal.simps(1)[symmetric] divide_real_def mult.assoc del: times_ereal.simps(1))
      also have "\<dots> = ?qr y z" by(auto simp add: image_iff q' pmf_eq_0_set_pmf set_map_pmf nn_integral_pp2)
      finally show "?thesis z y" .
    qed
    have nn_integral_assign2: "\<And>x y. (\<integral>\<^sup>+ z. assign (z, x, y) \<partial>count_space UNIV) = ?pq y x"
    proof -
      fix x y
      have "(\<integral>\<^sup>+ z. assign (z, x, y) \<partial>count_space UNIV) = (\<integral>\<^sup>+ z. ?qr y z \<partial>count_space UNIV) * (?pq y x / pmf q y)"
        by(simp add: assign_def divide_real_def mult.commute[where a="?pq y x"] mult.assoc nn_integral_multc times_ereal.simps(1)[symmetric] del: times_ereal.simps(1))
      also have "\<dots> = ?pq y x" by(auto simp add: image_iff pmf_eq_0_set_pmf set_map_pmf q nn_integral_rr1)
      finally show "?thesis x y" .
    qed

    def pqr \<equiv> "embed_pmf assign"
    { fix z x y
      have "assign (z, x, y) = pmf pqr (z, x, y)"
        unfolding pqr_def
      proof (subst pmf_embed_pmf)
        have "(\<integral>\<^sup>+ zxy. ereal (assign zxy) \<partial>count_space UNIV) = 
              (\<integral>\<^sup>+ xy. \<integral>\<^sup>+ z. ereal (assign (z, xy)) \<partial>count_space UNIV \<partial>count_space UNIV)"
          by(subst nn_integral_snd_count_space) simp
        also have "\<dots> = (\<integral>\<^sup>+ z. ?pq (snd z) (fst z) \<partial>count_space UNIV)"
          by (subst nn_integral_assign2[symmetric]) (auto intro!: nn_integral_cong)
        finally show "(\<integral>\<^sup>+ zxy. ereal (assign zxy) \<partial>count_space UNIV) = 1"
          by (simp add: nn_integral_pmf emeasure_pmf)
      qed auto }
    note a = this

    def pr \<equiv> "map_pmf (\<lambda>(z, x, y). (x, z)) pqr"

    have "rel_pmf (R OO S) p r"
    proof
      have pq_eq: "pq = map_pmf (\<lambda>(z, x, y). (x, y)) pqr"
      proof (rule pmf_eqI)
        fix i
        show "pmf pq i = pmf (map_pmf (\<lambda>(z, x, y). (x, y)) pqr) i"
          using nn_integral_assign2[of "fst i" "snd i", symmetric]
          by(cases i)
            (auto simp add: a nn_integral_pmf' inj_on_def ereal.inject[symmetric] ereal_pmf_map 
                  simp del: ereal.inject intro!: arg_cong2[where f=emeasure])
      qed
      then show "map_pmf fst pr = p"
        unfolding p pr_def by (simp add: map_pmf_comp split_beta)

      have qr_eq: "qr = map_pmf (\<lambda>(z, x, y). (y, z)) pqr"
      proof (rule pmf_eqI)
        fix i show "pmf qr i = pmf (map_pmf (\<lambda>(z, x, y). (y, z)) pqr) i"
          using nn_integral_assign1[of "snd i" "fst i", symmetric]
          by(cases i)
            (auto simp add: a nn_integral_pmf' inj_on_def ereal.inject[symmetric] ereal_pmf_map 
                  simp del: ereal.inject intro!: arg_cong2[where f=emeasure])
      qed
      then show "map_pmf snd pr = r"
        unfolding r pr_def by (simp add: map_pmf_comp split_beta)

      fix x z assume "(x, z) \<in> set_pmf pr"
      then have "\<exists>y. (x, y) \<in> set_pmf pq \<and> (y, z) \<in> set_pmf qr"
        unfolding pr_def pq_eq qr_eq by (force simp: set_map_pmf)
>>>>>>> 30da5be2
      with pq qr show "(R OO S) x z"
        by blast
    next
      have "map_pmf snd pr = map_pmf snd (bind_pmf q (\<lambda>y. cond_pmf qr {(y', z). y' = y}))"
        by (simp add: pr_def q split_beta bind_map_pmf bind_return_pmf'' map_bind_pmf map_return_pmf)
      then show "map_pmf snd pr = r"
        unfolding r q' bind_map_pmf by (subst (asm) bind_cond_pmf_cancel) auto
    qed (simp add: pr_def map_bind_pmf split_beta map_return_pmf bind_return_pmf'' p) }
  then show "rel_pmf R OO rel_pmf S \<le> rel_pmf (R OO S)"
    by(auto simp add: le_fun_def)
qed (fact natLeq_card_order natLeq_cinfinite)+

lemma rel_pmf_return_pmf1: "rel_pmf R (return_pmf x) M \<longleftrightarrow> (\<forall>a\<in>M. R x a)"
proof safe
  fix a assume "a \<in> M" "rel_pmf R (return_pmf x) M"
  then obtain pq where *: "\<And>a b. (a, b) \<in> set_pmf pq \<Longrightarrow> R a b"
    and eq: "return_pmf x = map_pmf fst pq" "M = map_pmf snd pq"
    by (force elim: rel_pmf.cases)
  moreover have "set_pmf (return_pmf x) = {x}"
    by (simp add: set_return_pmf)
  with `a \<in> M` have "(x, a) \<in> pq"
    by (force simp: eq set_map_pmf)
  with * show "R x a"
    by auto
qed (auto intro!: rel_pmf.intros[where pq="pair_pmf (return_pmf x) M"]
          simp: map_fst_pair_pmf map_snd_pair_pmf set_pair_pmf set_return_pmf)

lemma rel_pmf_return_pmf2: "rel_pmf R M (return_pmf x) \<longleftrightarrow> (\<forall>a\<in>M. R a x)"
  by (subst pmf.rel_flip[symmetric]) (simp add: rel_pmf_return_pmf1)

lemma rel_return_pmf[simp]: "rel_pmf R (return_pmf x1) (return_pmf x2) = R x1 x2"
  unfolding rel_pmf_return_pmf2 set_return_pmf by simp

lemma rel_pmf_False[simp]: "rel_pmf (\<lambda>x y. False) x y = False"
  unfolding pmf.in_rel fun_eq_iff using set_pmf_not_empty by fastforce

lemma rel_pmf_rel_prod:
  "rel_pmf (rel_prod R S) (pair_pmf A A') (pair_pmf B B') \<longleftrightarrow> rel_pmf R A B \<and> rel_pmf S A' B'"
proof safe
  assume "rel_pmf (rel_prod R S) (pair_pmf A A') (pair_pmf B B')"
  then obtain pq where pq: "\<And>a b c d. ((a, c), (b, d)) \<in> set_pmf pq \<Longrightarrow> R a b \<and> S c d"
    and eq: "map_pmf fst pq = pair_pmf A A'" "map_pmf snd pq = pair_pmf B B'"
    by (force elim: rel_pmf.cases)
  show "rel_pmf R A B"
  proof (rule rel_pmf.intros)
    let ?f = "\<lambda>(a, b). (fst a, fst b)"
    have [simp]: "(\<lambda>x. fst (?f x)) = fst o fst" "(\<lambda>x. snd (?f x)) = fst o snd"
      by auto

    show "map_pmf fst (map_pmf ?f pq) = A"
      by (simp add: map_pmf_comp pmf.map_comp[symmetric] eq map_fst_pair_pmf)
    show "map_pmf snd (map_pmf ?f pq) = B"
      by (simp add: map_pmf_comp pmf.map_comp[symmetric] eq map_fst_pair_pmf)

    fix a b assume "(a, b) \<in> set_pmf (map_pmf ?f pq)"
    then obtain c d where "((a, c), (b, d)) \<in> set_pmf pq"
      by (auto simp: set_map_pmf)
    from pq[OF this] show "R a b" ..
  qed
  show "rel_pmf S A' B'"
  proof (rule rel_pmf.intros)
    let ?f = "\<lambda>(a, b). (snd a, snd b)"
    have [simp]: "(\<lambda>x. fst (?f x)) = snd o fst" "(\<lambda>x. snd (?f x)) = snd o snd"
      by auto

    show "map_pmf fst (map_pmf ?f pq) = A'"
      by (simp add: map_pmf_comp pmf.map_comp[symmetric] eq map_snd_pair_pmf)
    show "map_pmf snd (map_pmf ?f pq) = B'"
      by (simp add: map_pmf_comp pmf.map_comp[symmetric] eq map_snd_pair_pmf)

    fix c d assume "(c, d) \<in> set_pmf (map_pmf ?f pq)"
    then obtain a b where "((a, c), (b, d)) \<in> set_pmf pq"
      by (auto simp: set_map_pmf)
    from pq[OF this] show "S c d" ..
  qed
next
  assume "rel_pmf R A B" "rel_pmf S A' B'"
  then obtain Rpq Spq
    where Rpq: "\<And>a b. (a, b) \<in> set_pmf Rpq \<Longrightarrow> R a b"
        "map_pmf fst Rpq = A" "map_pmf snd Rpq = B"
      and Spq: "\<And>a b. (a, b) \<in> set_pmf Spq \<Longrightarrow> S a b"
        "map_pmf fst Spq = A'" "map_pmf snd Spq = B'"
    by (force elim: rel_pmf.cases)

  let ?f = "(\<lambda>((a, c), (b, d)). ((a, b), (c, d)))"
  let ?pq = "map_pmf ?f (pair_pmf Rpq Spq)"
  have [simp]: "(\<lambda>x. fst (?f x)) = (\<lambda>(a, b). (fst a, fst b))" "(\<lambda>x. snd (?f x)) = (\<lambda>(a, b). (snd a, snd b))"
    by auto

  show "rel_pmf (rel_prod R S) (pair_pmf A A') (pair_pmf B B')"
    by (rule rel_pmf.intros[where pq="?pq"])
       (auto simp: map_snd_pair_pmf map_fst_pair_pmf set_pair_pmf set_map_pmf map_pmf_comp Rpq Spq
                   map_pair)
qed

end
<|MERGE_RESOLUTION|>--- conflicted
+++ resolved
@@ -1131,7 +1131,6 @@
     from qr obtain qr where qr: "\<And>y z. (y, z) \<in> set_pmf qr \<Longrightarrow> S y z"
       and q': "q = map_pmf fst qr" and r: "r = map_pmf snd qr" by cases auto
 
-<<<<<<< HEAD
     def pr \<equiv> "bind_pmf pq (\<lambda>(x, y). bind_pmf (cond_pmf qr {(y', z). y' = y}) (\<lambda>(y', z). return_pmf (x, z)))"
     have pr_welldefined: "\<And>y. y \<in> q \<Longrightarrow> qr \<inter> {(y', z). y' = y} \<noteq> {}"
       by (force simp: q' set_map_pmf)
@@ -1141,88 +1140,6 @@
       fix x z assume "(x, z) \<in> pr"
       then have "\<exists>y. (x, y) \<in> pq \<and> (y, z) \<in> qr"
         by (auto simp: q pr_welldefined pr_def set_bind_pmf split_beta set_return_pmf set_cond_pmf set_map_pmf)
-=======
-    note pmf_nonneg[intro, simp]
-    let ?pq = "\<lambda>y x. pmf pq (x, y)"
-    let ?qr = "\<lambda>y z. pmf qr (y, z)"
-
-    have nn_integral_pp2: "\<And>y. (\<integral>\<^sup>+ x. ?pq y x \<partial>count_space UNIV) = pmf q y"
-      by (simp add: nn_integral_pmf' inj_on_def q)
-         (auto simp add: ereal_pmf_map intro!: arg_cong2[where f=emeasure])
-    have nn_integral_rr1: "\<And>y. (\<integral>\<^sup>+ x. ?qr y x \<partial>count_space UNIV) = pmf q y"
-      by (simp add: nn_integral_pmf' inj_on_def q')
-         (auto simp add: ereal_pmf_map intro!: arg_cong2[where f=emeasure])
-    have eq: "\<And>y. (\<integral>\<^sup>+ x. ?pq y x \<partial>count_space UNIV) = (\<integral>\<^sup>+ z. ?qr y z \<partial>count_space UNIV)"
-      by(simp add: nn_integral_pp2 nn_integral_rr1)
-
-    def assign \<equiv> "\<lambda>(z, x, y). ?pq y x * ?qr y z / pmf q y"
-    have assign_nonneg [simp]: "\<And>z x y. 0 \<le> assign (z, x, y)" by(simp add: assign_def)
-    have assign_eq_0_outside: "\<And>z x y. \<lbrakk> ?pq y x = 0 \<or> ?qr y z = 0 \<rbrakk> \<Longrightarrow> assign (z, x, y) = 0"
-      by(auto simp add: assign_def)
-    have nn_integral_assign1: "\<And>z y. (\<integral>\<^sup>+ x. assign (z, x, y) \<partial>count_space UNIV) = ?qr y z"
-    proof -
-      fix y z
-      have "(\<integral>\<^sup>+ x. assign (z, x, y) \<partial>count_space UNIV) = 
-            (\<integral>\<^sup>+ x. ?pq y x \<partial>count_space UNIV) * (?qr y z / pmf q y)"
-        by(simp add: assign_def nn_integral_multc times_ereal.simps(1)[symmetric] divide_real_def mult.assoc del: times_ereal.simps(1))
-      also have "\<dots> = ?qr y z" by(auto simp add: image_iff q' pmf_eq_0_set_pmf set_map_pmf nn_integral_pp2)
-      finally show "?thesis z y" .
-    qed
-    have nn_integral_assign2: "\<And>x y. (\<integral>\<^sup>+ z. assign (z, x, y) \<partial>count_space UNIV) = ?pq y x"
-    proof -
-      fix x y
-      have "(\<integral>\<^sup>+ z. assign (z, x, y) \<partial>count_space UNIV) = (\<integral>\<^sup>+ z. ?qr y z \<partial>count_space UNIV) * (?pq y x / pmf q y)"
-        by(simp add: assign_def divide_real_def mult.commute[where a="?pq y x"] mult.assoc nn_integral_multc times_ereal.simps(1)[symmetric] del: times_ereal.simps(1))
-      also have "\<dots> = ?pq y x" by(auto simp add: image_iff pmf_eq_0_set_pmf set_map_pmf q nn_integral_rr1)
-      finally show "?thesis x y" .
-    qed
-
-    def pqr \<equiv> "embed_pmf assign"
-    { fix z x y
-      have "assign (z, x, y) = pmf pqr (z, x, y)"
-        unfolding pqr_def
-      proof (subst pmf_embed_pmf)
-        have "(\<integral>\<^sup>+ zxy. ereal (assign zxy) \<partial>count_space UNIV) = 
-              (\<integral>\<^sup>+ xy. \<integral>\<^sup>+ z. ereal (assign (z, xy)) \<partial>count_space UNIV \<partial>count_space UNIV)"
-          by(subst nn_integral_snd_count_space) simp
-        also have "\<dots> = (\<integral>\<^sup>+ z. ?pq (snd z) (fst z) \<partial>count_space UNIV)"
-          by (subst nn_integral_assign2[symmetric]) (auto intro!: nn_integral_cong)
-        finally show "(\<integral>\<^sup>+ zxy. ereal (assign zxy) \<partial>count_space UNIV) = 1"
-          by (simp add: nn_integral_pmf emeasure_pmf)
-      qed auto }
-    note a = this
-
-    def pr \<equiv> "map_pmf (\<lambda>(z, x, y). (x, z)) pqr"
-
-    have "rel_pmf (R OO S) p r"
-    proof
-      have pq_eq: "pq = map_pmf (\<lambda>(z, x, y). (x, y)) pqr"
-      proof (rule pmf_eqI)
-        fix i
-        show "pmf pq i = pmf (map_pmf (\<lambda>(z, x, y). (x, y)) pqr) i"
-          using nn_integral_assign2[of "fst i" "snd i", symmetric]
-          by(cases i)
-            (auto simp add: a nn_integral_pmf' inj_on_def ereal.inject[symmetric] ereal_pmf_map 
-                  simp del: ereal.inject intro!: arg_cong2[where f=emeasure])
-      qed
-      then show "map_pmf fst pr = p"
-        unfolding p pr_def by (simp add: map_pmf_comp split_beta)
-
-      have qr_eq: "qr = map_pmf (\<lambda>(z, x, y). (y, z)) pqr"
-      proof (rule pmf_eqI)
-        fix i show "pmf qr i = pmf (map_pmf (\<lambda>(z, x, y). (y, z)) pqr) i"
-          using nn_integral_assign1[of "snd i" "fst i", symmetric]
-          by(cases i)
-            (auto simp add: a nn_integral_pmf' inj_on_def ereal.inject[symmetric] ereal_pmf_map 
-                  simp del: ereal.inject intro!: arg_cong2[where f=emeasure])
-      qed
-      then show "map_pmf snd pr = r"
-        unfolding r pr_def by (simp add: map_pmf_comp split_beta)
-
-      fix x z assume "(x, z) \<in> set_pmf pr"
-      then have "\<exists>y. (x, y) \<in> set_pmf pq \<and> (y, z) \<in> set_pmf qr"
-        unfolding pr_def pq_eq qr_eq by (force simp: set_map_pmf)
->>>>>>> 30da5be2
       with pq qr show "(R OO S) x z"
         by blast
     next
