--- conflicted
+++ resolved
@@ -2,20 +2,11 @@
 imports Lebesgue_Integration
 begin
 
-<<<<<<< HEAD
-definition dynkin
-where "dynkin M =
-      ((\<forall> A \<in> sets M. A \<subseteq> space M) \<and>
-       space M \<in> sets M \<and> (\<forall> b \<in> sets M. \<forall> a \<in> sets M. a \<subseteq> b \<longrightarrow> b - a \<in> sets M) \<and>
-       (\<forall> a. (\<forall> i j :: nat. i \<noteq> j \<longrightarrow> a i \<inter> a j = {}) \<and>
-             (\<forall> i :: nat. a i \<in> sets M) \<longrightarrow> UNION UNIV a \<in> sets M))"
-=======
 definition "dynkin M \<longleftrightarrow>
   space M \<in> sets M \<and>
   (\<forall> A \<in> sets M. A \<subseteq> space M) \<and>
   (\<forall> a \<in> sets M. \<forall> b \<in> sets M. b - a \<in> sets M) \<and>
   (\<forall>A. disjoint_family A \<and> range A \<subseteq> sets M \<longrightarrow> (\<Union>i::nat. A i) \<in> sets M)"
->>>>>>> c9807612
 
 lemma dynkinI:
   assumes "\<And> A. A \<in> sets M \<Longrightarrow> A \<subseteq> space M"
@@ -58,12 +49,8 @@
   shows "dynkin \<lparr> space = A, sets = Pow A \<rparr>"
 by (rule dynkinI) auto
 
-<<<<<<< HEAD
 lemma dynkin_lemma:
-=======
-lemma
   fixes D :: "'a algebra"
->>>>>>> c9807612
   assumes stab: "Int_stable E"
   and spac: "space E = space D"
   and subsED: "sets E \<subseteq> sets D"
@@ -192,7 +179,6 @@
     fix a assume aasm: "a \<in> sets \<delta>E"
     hence "a \<inter> d \<in> sets \<delta>E"
       using * dasm unfolding Dy_def \<delta>E_def by auto } note \<delta>E_stab = this
-<<<<<<< HEAD
   { fix A :: "nat \<Rightarrow> 'a set" assume Asm: "range A \<subseteq> sets \<delta>E" "\<And>A. A \<in> sets \<delta>E \<Longrightarrow> A \<subseteq> space \<delta>E"
       "\<And>a. a \<in> sets \<delta>E \<Longrightarrow> space \<delta>E - a \<in> sets \<delta>E"
     "{} \<in> sets \<delta>E" "space \<delta>E \<in> sets \<delta>E"
@@ -356,29 +342,8 @@
     have "\<mu> (A i \<inter> B) = \<nu> (A i \<inter> B)"
       apply (rule measure_eq[of \<mu> ?M \<nu> "\<lparr> space = space E \<inter> A i, sets = op \<inter> (A i) ` sets E\<rparr>" "A i \<inter> B", simplified])
       using assms nu_i mu_i
-      apply (auto simp add:image_def) (* TODO *)
-=======
-  have "sigma_algebra D"
-    apply unfold_locales
-    using dynkin_subset[OF dyn]
-    using dynkin_diff[OF dyn, of _ "space D", OF _ dynkin_space[OF dyn]]
-    using dynkin_diff[OF dyn, of "space D" "space D", OF dynkin_space[OF dyn] dynkin_space[OF dyn]]
-    using dynkin_space[OF dyn]
-    sorry
-(*
-  proof auto
-    fix A :: "nat \<Rightarrow> 'a set" assume Asm: "range A \<subseteq> sets D" "\<And>A. A \<in> sets D \<Longrightarrow> A \<subseteq> space D"
-      "\<And>a. a \<in> sets D \<Longrightarrow> space D - a \<in> sets D"
-    "{} \<in> sets D" "space D \<in> sets D"
-    let "?A i" = "A i - (\<Inter> j \<in> {..< i}. A j)"
-    { fix i :: nat assume "i > 0"
-      have "(\<Inter> j \<in> {..< i}. A j) \<in> sets \<delta>E" sorry }
-      oops
-  qed
-*)
-
-  show ?thesis sorry
->>>>>>> c9807612
+      apply (auto simp add:image_def) (* TODO *) sorry
+    show ?thesis sorry
 qed
 
 definition prod_sets where
