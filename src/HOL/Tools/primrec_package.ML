--- conflicted
+++ resolved
@@ -247,20 +247,12 @@
     val _ = if gen_eq_set (op =) (names1, names2) then ()
       else primrec_error ("functions " ^ commas_quote names2 ^
         "\nare not mutually recursive");
-<<<<<<< HEAD
-    val qualify = Binding.qualify
-      (space_implode "_" (map (Sign.base_name o #1) defs));
-    val spec' = (map o apfst o apfst) qualify spec;
-    val simp_atts = map (Attrib.internal o K)
-      [Simplifier.simp_add, Code.add_default_eqn_attribute,
-       Nitpick_Const_Simps_Thms.add];
-=======
     val prefix = space_implode "_" (map (Sign.base_name o #1) defs);
     val qualify = Binding.qualify prefix;
     val spec' = (map o apfst)
       (fn (b, attrs) => (qualify b, Code.add_default_eqn_attrib :: attrs)) spec;
-    val simp_att = (Attrib.internal o K) Simplifier.simp_add;
->>>>>>> 0ec26a7f
+    val simp_atts = map (Attrib.internal o K)
+      [Simplifier.simp_add, Nitpick_Const_Simps_Thms.add];
   in
     lthy
     |> set_group ? LocalTheory.set_group (serial_string ())
@@ -268,7 +260,7 @@
     |-> (fn defs => `(fn ctxt => prove_spec ctxt names1 rec_rewrites defs spec'))
     |-> (fn simps => fold_map (LocalTheory.note Thm.theoremK) simps)
     |-> (fn simps' => LocalTheory.note Thm.theoremK
-          ((qualify (Binding.name "simps"), [simp_att]), maps snd simps'))
+          ((qualify (Binding.name "simps"), simp_atts), maps snd simps'))
     |>> snd
   end handle PrimrecError (msg, some_eqn) =>
     error ("Primrec definition error:\n" ^ msg ^ (case some_eqn
