--- conflicted
+++ resolved
@@ -7,12 +7,8 @@
 
 signature SET_COMPREHENSION_POINTFREE =
 sig
-<<<<<<< HEAD
-  val code_simproc : morphism -> simpset -> cterm -> thm option
-  val simproc : morphism -> simpset -> cterm -> thm option
-=======
+  val code_simproc : simpset -> cterm -> thm option
   val simproc : simpset -> cterm -> thm option
->>>>>>> 12931826
   val rewrite_term : term -> term option
   (* FIXME: function conv is not a conversion, i.e. of type cterm -> thm, MAYBE rename *)
   val conv : Proof.context -> term -> thm option
@@ -147,8 +143,7 @@
 
 (* simproc *)
 
-<<<<<<< HEAD
-fun base_simproc _ ss redex =
+fun base_simproc ss redex =
   let
     val ctxt = Simplifier.the_context ss
     val set_compr = term_of redex
@@ -158,10 +153,7 @@
   end;
 
 (* FIXME: turn into generic simproc for many predicates, i.e., remove hard-coded finite! *)
-fun simproc _ ss redex =
-=======
 fun simproc ss redex =
->>>>>>> 12931826
   let
     val ctxt = Simplifier.the_context ss
     val _ $ set_compr = term_of redex
@@ -171,11 +163,11 @@
          thm RS @{thm arg_cong[of _ _ finite]} RS @{thm eq_reflection})
   end;
 
-fun code_simproc morphism ss redex =
+fun code_simproc ss redex =
   let
     val prep_thm = Raw_Simplifier.rewrite false @{thms eq_equal[symmetric]} redex
   in
-    case base_simproc morphism ss (Thm.rhs_of prep_thm) of
+    case base_simproc ss (Thm.rhs_of prep_thm) of
       SOME rewr_thm => SOME (transitive_thm OF [transitive_thm OF [prep_thm, rewr_thm],
         Raw_Simplifier.rewrite false @{thms eq_equal} (Thm.rhs_of rewr_thm)])
     | NONE => NONE
