--- conflicted
+++ resolved
@@ -836,24 +836,15 @@
     (case T of
       TFree _ => NONE
     | Type (Tcon, _) =>
-<<<<<<< HEAD
-      (case Ctr_Sugar.ctr_sugar_of ctxt Tcon of
-        NONE => NONE
-      | SOME {ctrs, ...} =>
-        (case strip_comb t of
-          (Var _, []) => NONE
-        | (Free _, []) => NONE
-        | (Const (c, T), _) =>
-          if AList.defined (op =) (map_filter (try dest_Const) ctrs) c then SOME (c, T) else NONE))
-=======
-        (case Datatype.get_constrs (Proof_Context.theory_of ctxt) Tcon of
+        (case Ctr_Sugar.ctr_sugar_of ctxt Tcon of
           NONE => NONE
-        | SOME cs =>
+        | SOME {ctrs, ...} =>
             (case strip_comb t of
               (Var _, []) => NONE
             | (Free _, []) => NONE
-            | (Const (c, T), _) => if AList.defined (op =) cs c then SOME (c, T) else NONE)))
->>>>>>> 7af935a6
+            | (Const (c, T), _) =>
+                if AList.defined (op =) (map_filter (try dest_Const) ctrs) c
+                then SOME (c, T) else NONE)))
   end
 
 fun partition_clause ctxt pos moded_clauses =
