(* Author: Lukas Bulwahn, TU Muenchen

Preprocessing functions to predicates
*)

signature PREDICATE_COMPILE_FUN =
sig
val define_predicates : (string * thm list) list -> theory -> (string * thm list) list * theory
  val rewrite_intro : theory -> thm -> thm list
  val setup_oracle : theory -> theory
  val pred_of_function : theory -> string -> string option
end;

structure Predicate_Compile_Fun : PREDICATE_COMPILE_FUN =
struct


(* Oracle for preprocessing  *)

val (oracle : (string * (cterm -> thm)) option Unsynchronized.ref) = Unsynchronized.ref NONE;

fun the_oracle () =
  case !oracle of
    NONE => error "Oracle is not setup"
  | SOME (_, oracle) => oracle
             
val setup_oracle = Thm.add_oracle (Binding.name "pred_compile_preprocessing", I) #->
  (fn ora => fn thy => let val _ = (oracle := SOME ora) in thy end)
  
  
fun is_funtype (Type ("fun", [_, _])) = true
  | is_funtype _ = false;

fun is_Type (Type _) = true
  | is_Type _ = false

(* returns true if t is an application of an datatype constructor *)
(* which then consequently would be splitted *)
(* else false *)
(*
fun is_constructor thy t =
  if (is_Type (fastype_of t)) then
    (case DatatypePackage.get_datatype thy ((fst o dest_Type o fastype_of) t) of
      NONE => false
    | SOME info => (let
      val constr_consts = maps (fn (_, (_, _, constrs)) => map fst constrs) (#descr info)
      val (c, _) = strip_comb t
      in (case c of
        Const (name, _) => name mem_string constr_consts
        | _ => false) end))
  else false
*)

(* must be exported in code.ML *)
fun is_constr thy = is_some o Code.get_datatype_of_constr thy;

(* Table from constant name (string) to term of inductive predicate *)
structure Pred_Compile_Preproc = TheoryDataFun
(
  type T = string Symtab.table;
  val empty = Symtab.empty;
  val copy = I;
  val extend = I;
  fun merge _ = Symtab.merge (op =);
)

fun pred_of_function thy name = Symtab.lookup (Pred_Compile_Preproc.get thy) name

fun defined thy = Symtab.defined (Pred_Compile_Preproc.get thy) 


fun transform_ho_typ (T as Type ("fun", _)) =
  let
    val (Ts, T') = strip_type T
  in if T' = @{typ "bool"} then T else (Ts @ [T']) ---> HOLogic.boolT end
| transform_ho_typ t = t

fun transform_ho_arg arg = 
  case (fastype_of arg) of
    (T as Type ("fun", _)) =>
      (case arg of
        Free (name, _) => Free (name, transform_ho_typ T)
      | _ => error "I am surprised")
| _ => arg

fun pred_type T =
  let
    val (Ts, T') = strip_type T
    val Ts' = map transform_ho_typ Ts
  in
    (Ts' @ [T']) ---> HOLogic.boolT
  end;

(* FIXME: create new predicate name -- does not avoid nameclashing *)
fun pred_of f =
  let
    val (name, T) = dest_Const f
  in
    if (body_type T = @{typ bool}) then
      (Free (Long_Name.base_name name ^ "P", T))
    else
      (Free (Long_Name.base_name name ^ "P", pred_type T))
  end

fun mk_param thy lookup_pred (t as Free (v, _)) = lookup_pred t
  | mk_param thy lookup_pred t =
  let
  val _ = tracing ("called param with " ^ (Syntax.string_of_term_global thy t))
  in if Predicate_Compile_Aux.is_predT (fastype_of t) then
    t
  else
    let
      val (vs, body) = strip_abs t
      val names = Term.add_free_names body []
      val vs_names = Name.variant_list names (map fst vs)
      val vs' = map2 (curry Free) vs_names (map snd vs)
      val body' = subst_bounds (rev vs', body)
      val (f, args) = strip_comb body'
      val resname = Name.variant (vs_names @ names) "res"
      val resvar = Free (resname, body_type (fastype_of body'))
      (*val P = case try lookup_pred f of SOME P => P | NONE => error "mk_param"
      val pred_body = list_comb (P, args @ [resvar])
      *)
      val pred_body = HOLogic.mk_eq (body', resvar)
      val param = fold_rev lambda (vs' @ [resvar]) pred_body
    in param end
  end
(* creates the list of premises for every intro rule *)
(* theory -> term -> (string list, term list list) *)

fun dest_code_eqn eqn = let
  val (lhs, rhs) = Logic.dest_equals (Logic.unvarify (Thm.prop_of eqn))
  val (func, args) = strip_comb lhs
in ((func, args), rhs) end;

fun string_of_typ T = Syntax.string_of_typ_global @{theory} T

fun string_of_term t =
  case t of
    Const (c, T) => "Const (" ^ c ^ ", " ^ string_of_typ T ^ ")"
  | Free (c, T) => "Free (" ^ c ^ ", " ^ string_of_typ T ^ ")"
  | Var ((c, i), T) => "Var ((" ^ c ^ ", " ^ string_of_int i ^ "), " ^ string_of_typ T ^ ")"
  | Bound i => "Bound " ^ string_of_int i
  | Abs (x, T, t) => "Abs (" ^ x ^ ", " ^ string_of_typ T ^ ", " ^ string_of_term t ^ ")"
  | t1 $ t2 => "(" ^ string_of_term t1 ^ ") $ (" ^ string_of_term t2 ^ ")"
  
fun ind_package_get_nparams thy name =
  case try (Inductive.the_inductive (ProofContext.init thy)) name of
    SOME (_, result) => length (Inductive.params_of (#raw_induct result))
  | NONE => error ("No such predicate: " ^ quote name) 

(* TODO: does not work with higher order functions yet *)
fun mk_rewr_eq (func, pred) =
  let
    val (argTs, resT) = (strip_type (fastype_of func))
    val nctxt =
      Name.make_context (Term.fold_aterms (fn Free (x, _) => insert (op =) x | _ => I) (func $ pred) [])
    val (argnames, nctxt') = Name.variants (replicate (length argTs) "a") nctxt
    val ([resname], nctxt'') = Name.variants ["r"] nctxt'
    val args = map Free (argnames ~~ argTs)
    val res = Free (resname, resT)
  in Logic.mk_equals
      (HOLogic.mk_eq (res, list_comb (func, args)), list_comb (pred, args @ [res]))
  end;

fun has_split_rule_cname @{const_name "nat_case"} = true
  | has_split_rule_cname @{const_name "list_case"} = true
  | has_split_rule_cname _ = false
  
fun has_split_rule_term thy (Const (@{const_name "nat_case"}, _)) = true 
  | has_split_rule_term thy (Const (@{const_name "list_case"}, _)) = true 
  | has_split_rule_term thy _ = false

fun has_split_rule_term' thy (Const (@{const_name "If"}, _)) = true
  | has_split_rule_term' thy (Const (@{const_name "Let"}, _)) = true
  | has_split_rule_term' thy c = has_split_rule_term thy c
  
fun prepare_split_thm ctxt split_thm =
    (split_thm RS @{thm iffD2})
    |> LocalDefs.unfold ctxt [@{thm atomize_conjL[symmetric]},
      @{thm atomize_all[symmetric]}, @{thm atomize_imp[symmetric]}]

fun find_split_thm thy (Const (name, typ)) =
  let
    fun split_name str =
      case first_field "." str
        of (SOME (field, rest)) => field :: split_name rest
         | NONE => [str]
    val splitted_name = split_name name
  in
    if length splitted_name > 0 andalso
       String.isSuffix "_case" (List.last splitted_name)
    then
      (List.take (splitted_name, length splitted_name - 1)) @ ["split"]
      |> space_implode "."
      |> PureThy.get_thm thy
      |> SOME
      handle ERROR msg => NONE
    else NONE
  end
  | find_split_thm _ _ = NONE

fun find_split_thm' thy (Const (@{const_name "If"}, _)) = SOME @{thm split_if}
  | find_split_thm' thy (Const (@{const_name "Let"}, _)) = SOME @{thm refl} (* TODO *)
  | find_split_thm' thy c = find_split_thm thy c

fun strip_all t = (Term.strip_all_vars t, Term.strip_all_body t)

fun folds_map f xs y =
  let
    fun folds_map' acc [] y = [(rev acc, y)]
      | folds_map' acc (x :: xs) y =
        maps (fn (x, y) => folds_map' (x :: acc) xs y) (f x y)
    in
      folds_map' [] xs y
    end;

fun mk_prems thy (lookup_pred, get_nparams) t (names, prems) =
  let
    fun mk_prems' (t as Const (name, T)) (names, prems) =
      if is_constr thy name orelse (is_none (try lookup_pred t)) then
        [(t, (names, prems))]
      else [(lookup_pred t, (names, prems))]
    | mk_prems' (t as Free (f, T)) (names, prems) = 
      [(lookup_pred t, (names, prems))]
    | mk_prems' (t as Abs _) (names, prems) =
      if Predicate_Compile_Aux.is_predT (fastype_of t) then
      [(t, (names, prems))] else error "mk_prems': Abs "
      (* mk_param *)
    | mk_prems' t (names, prems) =
      if Predicate_Compile_Aux.is_constrt thy t then
        [(t, (names, prems))]
      else
        if has_split_rule_term' thy (fst (strip_comb t)) then
          let
            val (f, args) = strip_comb t
            val split_thm = prepare_split_thm (ProofContext.init thy) (the (find_split_thm' thy f))
            (* TODO: contextify things - this line is to unvarify the split_thm *)
            (*val ((_, [isplit_thm]), _) = Variable.import true [split_thm] (ProofContext.init thy)*)
            val (assms, concl) = Logic.strip_horn (Thm.prop_of split_thm)
            val (P, [split_t]) = strip_comb (HOLogic.dest_Trueprop concl) 
            val subst = Pattern.match thy (split_t, t) (Vartab.empty, Vartab.empty)
            val (_, split_args) = strip_comb split_t
            val match = split_args ~~ args
            fun mk_prems_of_assm assm =
              let
                val (vTs, assm') = strip_all (Envir.beta_norm (Envir.subst_term subst assm))
                val var_names = Name.variant_list names (map fst vTs)
                val vars = map Free (var_names ~~ (map snd vTs))
                val (prems', pre_res) = Logic.strip_horn (subst_bounds (rev vars, assm'))
                val (_, [inner_t]) = strip_comb (HOLogic.dest_Trueprop pre_res)
              in
                mk_prems' inner_t (var_names @ names, prems' @ prems)
              end
          in
            maps mk_prems_of_assm assms
          end
        else
          let
            val (f, args) = strip_comb t
            (* TODO: special procedure for higher-order functions: split arguments in
              simple types and function types *)
            val resname = Name.variant names "res"
            val resvar = Free (resname, body_type (fastype_of t))
            val names' = resname :: names
            fun mk_prems'' (t as Const (c, _)) =
              if is_constr thy c orelse (is_none (try lookup_pred t)) then
                folds_map mk_prems' args (names', prems) |>
                map
                  (fn (argvs, (names'', prems')) =>
                  let
                    val prem = HOLogic.mk_Trueprop (HOLogic.mk_eq (resvar, list_comb (f, argvs)))
                  in (names'', prem :: prems') end)
              else
                let
                  val pred = lookup_pred t
                  val nparams = get_nparams pred
                  val (params, args) = chop nparams args
                  val params' = map (mk_param thy lookup_pred) params
                in
                  folds_map mk_prems' args (names', prems)
                  |> map (fn (argvs, (names'', prems')) =>
                    let
                      val prem = HOLogic.mk_Trueprop (list_comb (pred, params' @ argvs @ [resvar]))
                    in (names'', prem :: prems') end)
                end
            | mk_prems'' (t as Free (_, _)) =
                let
                  (* higher order argument call *)
                  val pred = lookup_pred t
                in
                  folds_map mk_prems' args (resname :: names, prems)
                  |> map (fn (argvs, (names', prems')) =>
                     let
                       val prem = HOLogic.mk_Trueprop (list_comb (pred, argvs @ [resvar]))
                     in (names', prem :: prems') end)
                end
            | mk_prems'' t =
              error ("Invalid term: " ^ Syntax.string_of_term_global thy t)
          in
            map (pair resvar) (mk_prems'' f)
          end
  in
    mk_prems' t (names, prems)
  end;

(* assumption: mutual recursive predicates all have the same parameters. *)  
fun define_predicates specs thy =
  if forall (fn (const, _) => member (op =) (Symtab.keys (Pred_Compile_Preproc.get thy)) const) specs then
    ([], thy)
  else
  let
    val consts = map fst specs
    val eqns = maps snd specs
    (*val eqns = maps (Predicate_Compile_Preproc_Data.get_specification thy) consts*)
      (* create prednames *)
    val ((funs, argss), rhss) = map_split dest_code_eqn eqns |>> split_list
    val argss' = map (map transform_ho_arg) argss
    val pnames = map dest_Free (distinct (op =) (maps (filter (is_funtype o fastype_of)) argss'))
    val preds = map pred_of funs
    val prednames = map (fst o dest_Free) preds
    val funnames = map (fst o dest_Const) funs
    val fun_pred_names = (funnames ~~ prednames)  
      (* mapping from term (Free or Const) to term *)
    fun lookup_pred (Const (name, T)) =
      (case (Symtab.lookup (Pred_Compile_Preproc.get thy) name) of
          SOME c => Const (c, pred_type T)
        | NONE =>
          (case AList.lookup op = fun_pred_names name of
            SOME f => Free (f, pred_type T)
          | NONE => Const (name, T)))
      | lookup_pred (Free (name, T)) =
        if member op = (map fst pnames) name then
          Free (name, transform_ho_typ T)
        else
          Free (name, T)
      | lookup_pred t =
         error ("lookup function is not defined for " ^ Syntax.string_of_term_global thy t)
     
        (* mapping from term (predicate term, not function term!) to int *)
    fun get_nparams (Const (name, _)) =
      the_default 0 (try (ind_package_get_nparams thy) name)
    | get_nparams (Free (name, _)) =
        (if member op = prednames name then
          length pnames
        else 0)
    | get_nparams t = error ("No parameters for " ^ (Syntax.string_of_term_global thy t))
  
    (* create intro rules *)
  
    fun mk_intros ((func, pred), (args, rhs)) =
      if (body_type (fastype_of func) = @{typ bool}) then
       (*TODO: preprocess predicate definition of rhs *)
        [Logic.list_implies ([HOLogic.mk_Trueprop rhs], HOLogic.mk_Trueprop (list_comb (pred, args)))]
      else
        let
          val names = Term.add_free_names rhs []
        in mk_prems thy (lookup_pred, get_nparams) rhs (names, [])
          |> map (fn (resultt, (names', prems)) =>
            Logic.list_implies (prems, HOLogic.mk_Trueprop (list_comb (pred, args @ [resultt]))))
        end
    fun mk_rewr_thm (func, pred) = @{thm refl}
  in
    case try (maps mk_intros) ((funs ~~ preds) ~~ (argss' ~~ rhss)) of
      NONE => ([], thy) 
    | SOME intr_ts =>
        if is_some (try (map (cterm_of thy)) intr_ts) then
          let
            val (ind_result, thy') =
              Inductive.add_inductive_global (serial_string ())
                {quiet_mode = false, verbose = false, kind = Thm.internalK,
                  alt_name = Binding.empty, coind = false, no_elim = false,
                  no_ind = false, skip_mono = false, fork_mono = false}
                (map (fn (s, T) => ((Binding.name s, T), NoSyn)) (distinct (op =) (map dest_Free preds)))
                pnames
                (map (fn x => (Attrib.empty_binding, x)) intr_ts)
                [] thy
            val prednames = map (fst o dest_Const) (#preds ind_result)
            (* val rewr_thms = map mk_rewr_eq ((distinct (op =) funs) ~~ (#preds ind_result)) *)
            (* add constants to my table *)
            val specs = map (fn predname => (predname, filter (Predicate_Compile_Aux.is_intro predname) (#intrs ind_result))) prednames
            val thy'' = Pred_Compile_Preproc.map (fold Symtab.update_new (consts ~~ prednames)) thy'
          in
            (specs, thy'')
          end
        else
          let
            val _ = tracing "Introduction rules of function_predicate are not welltyped"
          in ([], thy) end
  end

(* preprocessing intro rules - uses oracle *)

(* theory -> thm -> thm *)
fun rewrite_intro thy intro =
  let
    fun lookup_pred (Const (name, T)) =
      (case (Symtab.lookup (Pred_Compile_Preproc.get thy) name) of
        SOME c => Const (c, pred_type T)
      | NONE => error ("Function " ^ name ^ " is not inductified"))
    | lookup_pred (Free (name, T)) = Free (name, T)
    | lookup_pred _ = error "lookup function is not defined!"

    fun get_nparams (Const (name, _)) =
      the_default 0 (try (ind_package_get_nparams thy) name)
    | get_nparams (Free _) = 0
    | get_nparams t = error ("No parameters for " ^ (Syntax.string_of_term_global thy t))
    
    val intro_t = (Logic.unvarify o prop_of) intro
    val (prems, concl) = Logic.strip_horn intro_t
    val frees = map fst (Term.add_frees intro_t [])
    fun rewrite prem names =
      let
        val t = (HOLogic.dest_Trueprop prem)
        val (lit, mk_lit) = case try HOLogic.dest_not t of
            SOME t => (t, HOLogic.mk_not)
          | NONE => (t, I)
        val (P, args) = (strip_comb lit) 
      in
        folds_map (
          fn t => if (is_funtype (fastype_of t)) then (fn x => [(t, x)])
            else mk_prems thy (lookup_pred, get_nparams) t) args (names, [])
        |> map (fn (resargs, (names', prems')) =>
          let
            val prem' = HOLogic.mk_Trueprop (mk_lit (list_comb (P, resargs)))
          in (prem'::prems', names') end)
      end
    val intro_ts' = folds_map rewrite prems frees
      |> maps (fn (prems', frees') =>
        rewrite concl frees'
        |> map (fn (concl'::conclprems, _) =>
          Logic.list_implies ((flat prems') @ conclprems, concl')))
<<<<<<< HEAD
    val _ = tracing ("intro_ts': " ^
      commas (map (Syntax.string_of_term_global thy) intro_ts'))
=======
>>>>>>> 16f9e0c0
  in
    map (Drule.standard o the_oracle () o cterm_of thy) intro_ts'
  end; 

end;<|MERGE_RESOLUTION|>--- conflicted
+++ resolved
@@ -64,8 +64,6 @@
   fun merge _ = Symtab.merge (op =);
 )
 
-fun pred_of_function thy name = Symtab.lookup (Pred_Compile_Preproc.get thy) name
-
 fun defined thy = Symtab.defined (Pred_Compile_Preproc.get thy) 
 
 
@@ -102,29 +100,23 @@
       (Free (Long_Name.base_name name ^ "P", pred_type T))
   end
 
-fun mk_param thy lookup_pred (t as Free (v, _)) = lookup_pred t
-  | mk_param thy lookup_pred t =
-  let
-  val _ = tracing ("called param with " ^ (Syntax.string_of_term_global thy t))
-  in if Predicate_Compile_Aux.is_predT (fastype_of t) then
-    t
-  else
-    let
-      val (vs, body) = strip_abs t
-      val names = Term.add_free_names body []
-      val vs_names = Name.variant_list names (map fst vs)
-      val vs' = map2 (curry Free) vs_names (map snd vs)
-      val body' = subst_bounds (rev vs', body)
-      val (f, args) = strip_comb body'
-      val resname = Name.variant (vs_names @ names) "res"
-      val resvar = Free (resname, body_type (fastype_of body'))
-      (*val P = case try lookup_pred f of SOME P => P | NONE => error "mk_param"
-      val pred_body = list_comb (P, args @ [resvar])
-      *)
-      val pred_body = HOLogic.mk_eq (body', resvar)
-      val param = fold_rev lambda (vs' @ [resvar]) pred_body
-    in param end
-  end
+fun mk_param lookup_pred (t as Free (v, _)) = lookup_pred t
+  | mk_param lookup_pred t =
+  let
+    val (vs, body) = strip_abs t
+    val names = Term.add_free_names body []
+    val vs_names = Name.variant_list names (map fst vs)
+    val vs' = map2 (curry Free) vs_names (map snd vs)
+    val body' = subst_bounds (rev vs', body)
+    val (f, args) = strip_comb body'
+    val resname = Name.variant (vs_names @ names) "res"
+    val resvar = Free (resname, body_type (fastype_of body'))
+    val P = lookup_pred f
+    val pred_body = list_comb (P, args @ [resvar])
+    val param = fold_rev lambda (vs' @ [resvar]) pred_body
+  in param end;
+
+
 (* creates the list of premises for every intro rule *)
 (* theory -> term -> (string list, term list list) *)
 
@@ -430,11 +422,6 @@
         rewrite concl frees'
         |> map (fn (concl'::conclprems, _) =>
           Logic.list_implies ((flat prems') @ conclprems, concl')))
-<<<<<<< HEAD
-    val _ = tracing ("intro_ts': " ^
-      commas (map (Syntax.string_of_term_global thy) intro_ts'))
-=======
->>>>>>> 16f9e0c0
   in
     map (Drule.standard o the_oracle () o cterm_of thy) intro_ts'
   end; 
