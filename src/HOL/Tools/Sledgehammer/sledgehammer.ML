(*  Title:      HOL/Tools/Sledgehammer/sledgehammer.ML
    Author:     Fabian Immler, TU Muenchen
    Author:     Makarius
    Author:     Jasmin Blanchette, TU Muenchen

Sledgehammer's heart.
*)

signature SLEDGEHAMMER =
sig
  type failure = ATP_Proof.failure
  type locality = Sledgehammer_Filter.locality
  type relevance_fudge = Sledgehammer_Filter.relevance_fudge
  type relevance_override = Sledgehammer_Filter.relevance_override
  type translated_formula = Sledgehammer_ATP_Translate.translated_formula
  type minimize_command = Sledgehammer_ATP_Reconstruct.minimize_command

  type params =
    {blocking: bool,
     debug: bool,
     verbose: bool,
     overlord: bool,
     provers: string list,
     full_types: bool,
     explicit_apply: bool,
     relevance_thresholds: real * real,
     max_relevant: int option,
     isar_proof: bool,
     isar_shrink_factor: int,
     timeout: Time.time,
     expect: string}

  datatype axiom =
    Untranslated of (string * locality) * thm |
    Translated of term * ((string * locality) * translated_formula) option

  type prover_problem =
    {state: Proof.state,
     goal: thm,
     subgoal: int,
     subgoal_count: int,
     axioms: axiom list,
     only: bool}

  type prover_result =
    {outcome: failure option,
     used_axioms: (string * locality) list,
     run_time_in_msecs: int option,
     message: string}

  type prover = params -> minimize_command -> prover_problem -> prover_result

  val smtN : string
  val is_prover_available : theory -> string -> bool
  val is_prover_installed : Proof.context -> string -> bool
  val default_max_relevant_for_prover : theory -> string -> int
  val irrelevant_consts_for_prover : string -> string list
  val relevance_fudge_for_prover : string -> relevance_fudge
  val dest_dir : string Config.T
  val problem_prefix : string Config.T
  val measure_run_time : bool Config.T
  val available_provers : theory -> unit
  val kill_provers : unit -> unit
  val running_provers : unit -> unit
  val messages : int option -> unit
  val get_prover : theory -> bool -> string -> prover
  val run_sledgehammer :
    params -> bool -> int -> relevance_override -> (string -> minimize_command)
    -> Proof.state -> bool * Proof.state
  val setup : theory -> theory
end;

structure Sledgehammer : SLEDGEHAMMER =
struct

open ATP_Problem
open ATP_Proof
open ATP_Systems
open Metis_Translate
open Sledgehammer_Util
open Sledgehammer_Filter
open Sledgehammer_ATP_Translate
open Sledgehammer_ATP_Reconstruct


(** The Sledgehammer **)

(* Identifier to distinguish Sledgehammer from other tools using
   "Async_Manager". *)
val das_Tool = "Sledgehammer"

val smtN = "smt"
val smt_prover_names = [smtN, remote_prefix ^ smtN]

val is_smt_prover = member (op =) smt_prover_names

fun is_prover_available thy name =
  is_smt_prover name orelse member (op =) (available_atps thy) name

fun is_prover_installed ctxt name =
  let val thy = ProofContext.theory_of ctxt in
    if is_smt_prover name then SMT_Solver.is_locally_installed ctxt
    else is_atp_installed thy name
  end

val smt_default_max_relevant = 300 (* FUDGE (FIXME) *)
val auto_max_relevant_divisor = 2 (* FUDGE *)

fun default_max_relevant_for_prover thy name =
  if is_smt_prover name then smt_default_max_relevant
  else #default_max_relevant (get_atp thy name)

(* These are typically simplified away by "Meson.presimplify". Equality is
   handled specially via "fequal". *)
val atp_irrelevant_consts =
  [@{const_name False}, @{const_name True}, @{const_name If}, @{const_name Let},
   @{const_name HOL.eq}]
val smt_irrelevant_consts = atp_irrelevant_consts (* FIXME *)

fun irrelevant_consts_for_prover name =
  if is_smt_prover name then smt_irrelevant_consts else atp_irrelevant_consts

(* FUDGE *)
val atp_relevance_fudge =
  {worse_irrel_freq = 100.0,
   higher_order_irrel_weight = 1.05,
   abs_rel_weight = 0.5,
   abs_irrel_weight = 2.0,
   skolem_irrel_weight = 0.75,
   theory_const_rel_weight = 0.5,
   theory_const_irrel_weight = 0.25,
   intro_bonus = 0.15,
   elim_bonus = 0.15,
   simp_bonus = 0.15,
   local_bonus = 0.55,
   assum_bonus = 1.05,
   chained_bonus = 1.5,
   max_imperfect = 11.5,
   max_imperfect_exp = 1.0,
   threshold_divisor = 2.0,
   ridiculous_threshold = 0.1}

(* FUDGE (FIXME) *)
val smt_relevance_fudge =
  {worse_irrel_freq = #worse_irrel_freq atp_relevance_fudge,
   higher_order_irrel_weight = #higher_order_irrel_weight atp_relevance_fudge,
   abs_rel_weight = #abs_rel_weight atp_relevance_fudge,
   abs_irrel_weight = #abs_irrel_weight atp_relevance_fudge,
   skolem_irrel_weight = #skolem_irrel_weight atp_relevance_fudge,
   theory_const_rel_weight = #theory_const_rel_weight atp_relevance_fudge,
   theory_const_irrel_weight = #theory_const_irrel_weight atp_relevance_fudge,
   intro_bonus = #intro_bonus atp_relevance_fudge,
   elim_bonus = #elim_bonus atp_relevance_fudge,
   simp_bonus = #simp_bonus atp_relevance_fudge,
   local_bonus = #local_bonus atp_relevance_fudge,
   assum_bonus = #assum_bonus atp_relevance_fudge,
   chained_bonus = #chained_bonus atp_relevance_fudge,
   max_imperfect = #max_imperfect atp_relevance_fudge,
   max_imperfect_exp = #max_imperfect_exp atp_relevance_fudge,
   threshold_divisor = #threshold_divisor atp_relevance_fudge,
   ridiculous_threshold = #ridiculous_threshold atp_relevance_fudge}

fun relevance_fudge_for_prover name =
  if is_smt_prover name then smt_relevance_fudge else atp_relevance_fudge

fun available_provers thy =
  let
    val (remote_provers, local_provers) =
      sort_strings (available_atps thy) @ smt_prover_names
      |> List.partition (String.isPrefix remote_prefix)
  in
    Output.urgent_message ("Available provers: " ^ commas (local_provers @ remote_provers) ^
              ".")
  end

fun kill_provers () = Async_Manager.kill_threads das_Tool "provers"
fun running_provers () = Async_Manager.running_threads das_Tool "provers"
val messages = Async_Manager.thread_messages das_Tool "prover"

(** problems, results, ATPs, etc. **)

type params =
  {blocking: bool,
   debug: bool,
   verbose: bool,
   overlord: bool,
   provers: string list,
   full_types: bool,
   explicit_apply: bool,
   relevance_thresholds: real * real,
   max_relevant: int option,
   isar_proof: bool,
   isar_shrink_factor: int,
   timeout: Time.time,
   expect: string}

datatype axiom =
  Untranslated of (string * locality) * thm |
  Translated of term * ((string * locality) * translated_formula) option

type prover_problem =
  {state: Proof.state,
   goal: thm,
   subgoal: int,
   subgoal_count: int,
   axioms: axiom list,
   only: bool}

type prover_result =
  {outcome: failure option,
   message: string,
   used_axioms: (string * locality) list,
   run_time_in_msecs: int option}

type prover = params -> minimize_command -> prover_problem -> prover_result

(* configuration attributes *)

val (dest_dir, dest_dir_setup) =
  Attrib.config_string "sledgehammer_dest_dir" (K "")
  (* Empty string means create files in Isabelle's temporary files directory. *)

val (problem_prefix, problem_prefix_setup) =
  Attrib.config_string "sledgehammer_problem_prefix" (K "prob")

val (measure_run_time, measure_run_time_setup) =
  Attrib.config_bool "sledgehammer_measure_run_time" (K false)

fun with_path cleanup after f path =
  Exn.capture f path
  |> tap (fn _ => cleanup path)
  |> Exn.release
  |> tap (after path)

fun prover_description ctxt ({blocking, verbose, ...} : params) name num_axioms
                       i n goal =
  quote name ^
  (if verbose then
     " with " ^ string_of_int num_axioms ^ " fact" ^ plural_s num_axioms
   else
     "") ^
  " on " ^ (if n = 1 then "goal" else "subgoal " ^ string_of_int i) ^ ":" ^
  (if blocking then
     ""
   else
     "\n" ^ Syntax.string_of_term ctxt (Thm.term_of (Thm.cprem_of goal i)))

fun proof_banner auto =
  if auto then "Sledgehammer found a proof" else "Try this command"

(* generic TPTP-based ATPs *)

fun dest_Untranslated (Untranslated p) = p
  | dest_Untranslated (Translated _) = raise Fail "dest_Untranslated"
fun translated_axiom ctxt (Untranslated p) = translate_axiom ctxt p
  | translated_axiom _ (Translated p) = p

fun int_option_add (SOME m) (SOME n) = SOME (m + n)
  | int_option_add _ _ = NONE

(* Important messages are important but not so important that users want to see
   them each time. *)
val important_message_keep_factor = 0.1

fun run_atp auto atp_name
        {exec, required_execs, arguments, has_incomplete_mode, proof_delims,
         known_failures, default_max_relevant, explicit_forall,
         use_conjecture_for_hypotheses}
        ({debug, verbose, overlord, full_types, explicit_apply,
          max_relevant, isar_proof, isar_shrink_factor, timeout, ...} : params)
        minimize_command
        ({state, goal, subgoal, axioms, only, ...} : prover_problem) =
  let
    val ctxt = Proof.context_of state
    val (_, hyp_ts, concl_t) = strip_subgoal goal subgoal
    val axioms =
      axioms |> not only ? take (the_default default_max_relevant max_relevant)
             |> map (translated_axiom ctxt)
    val dest_dir = if overlord then getenv "ISABELLE_HOME_USER"
                   else Config.get ctxt dest_dir
    val problem_prefix = Config.get ctxt problem_prefix
    val problem_file_name =
      Path.basic ((if overlord then "prob_" ^ atp_name
                   else problem_prefix ^ serial_string ())
                  ^ "_" ^ string_of_int subgoal)
    val problem_path_name =
      if dest_dir = "" then
        File.tmp_path problem_file_name
      else if File.exists (Path.explode dest_dir) then
        Path.append (Path.explode dest_dir) problem_file_name
      else
        error ("No such directory: " ^ quote dest_dir ^ ".")
    val measure_run_time = verbose orelse Config.get ctxt measure_run_time
    val command = Path.explode (getenv (fst exec) ^ "/" ^ snd exec)
    (* write out problem file and call ATP *)
    fun command_line complete timeout probfile =
      let
        val core = File.shell_path command ^ " " ^ arguments complete timeout ^
                   " " ^ File.shell_path probfile
      in
        (if measure_run_time then "TIMEFORMAT='%3R'; { time " ^ core ^ " ; }"
         else "exec " ^ core) ^ " 2>&1"
      end
    fun split_time s =
      let
        val split = String.tokens (fn c => str c = "\n");
        val (output, t) = s |> split |> split_last |> apfst cat_lines;
        fun as_num f = f >> (fst o read_int);
        val num = as_num (Scan.many1 Symbol.is_ascii_digit);
        val digit = Scan.one Symbol.is_ascii_digit;
        val num3 = as_num (digit ::: digit ::: (digit >> single));
        val time = num --| Scan.$$ "." -- num3 >> (fn (a, b) => a * 1000 + b);
        val as_time = Scan.read Symbol.stopper time o explode
      in (output, as_time t) end;
    fun run_on probfile =
      case filter (curry (op =) "" o getenv o fst) (exec :: required_execs) of
        (home_var, _) :: _ =>
        error ("The environment variable " ^ quote home_var ^ " is not set.")
      | [] =>
        if File.exists command then
          let
            fun run complete timeout =
              let
                val command = command_line complete timeout probfile
                val ((output, msecs), res_code) =
                  bash_output command
                  |>> (if overlord then
                         prefix ("% " ^ command ^ "\n% " ^ timestamp () ^ "\n")
                       else
                         I)
                  |>> (if measure_run_time then split_time else rpair NONE)
                val (tstplike_proof, outcome) =
                  extract_tstplike_proof_and_outcome complete res_code
                      proof_delims known_failures output
              in (output, msecs, tstplike_proof, outcome) end
            val readable_names = debug andalso overlord
            val (atp_problem, pool, conjecture_offset, axiom_names) =
              prepare_atp_problem ctxt readable_names explicit_forall full_types
                                  explicit_apply hyp_ts concl_t axioms
            val ss = tptp_strings_for_atp_problem use_conjecture_for_hypotheses
                                                  atp_problem
            val _ = File.write_list probfile ss
            val conjecture_shape =
              conjecture_offset + 1 upto conjecture_offset + length hyp_ts + 1
              |> map single
            val run_twice = has_incomplete_mode andalso not auto
            val timer = Timer.startRealTimer ()
            val result =
              run false (if run_twice then
                           Time.fromMilliseconds
                                         (2 * Time.toMilliseconds timeout div 3)
                         else
                           timeout)
              |> run_twice
                 ? (fn (_, msecs0, _, SOME _) =>
                       run true (Time.- (timeout, Timer.checkRealTimer timer))
                       |> (fn (output, msecs, tstplike_proof, outcome) =>
                              (output, int_option_add msecs0 msecs,
                               tstplike_proof, outcome))
                     | result => result)
          in ((pool, conjecture_shape, axiom_names), result) end
        else
          error ("Bad executable: " ^ Path.implode command ^ ".")

    (* If the problem file has not been exported, remove it; otherwise, export
       the proof file too. *)
    fun cleanup probfile =
      if dest_dir = "" then try File.rm probfile else NONE
    fun export probfile (_, (output, _, _, _)) =
      if dest_dir = "" then
        ()
      else
        File.write (Path.explode (Path.implode probfile ^ "_proof")) output
    val ((pool, conjecture_shape, axiom_names),
         (output, msecs, tstplike_proof, outcome)) =
      with_path cleanup export run_on problem_path_name
    val (conjecture_shape, axiom_names) =
      repair_conjecture_shape_and_axiom_names output conjecture_shape
                                              axiom_names
    val important_message =
      if random () <= important_message_keep_factor then
        extract_important_message output
      else
        ""
    val (message, used_axioms) =
      case outcome of
        NONE =>
        proof_text isar_proof
            (pool, debug, isar_shrink_factor, ctxt, conjecture_shape)
            (proof_banner auto, full_types, minimize_command, tstplike_proof,
             axiom_names, goal, subgoal)
        |>> (fn message =>
                message ^ (if verbose then
                             "\nATP real CPU time: " ^
                             string_of_int (the msecs) ^ " ms."
                           else
                             "") ^
                (if important_message <> "" then
                   "\n\nImportant message from Dr. Geoff Sutcliffe:\n" ^
                   important_message
                 else
                   ""))
      | SOME failure => (string_for_failure failure, [])
  in
    {outcome = outcome, message = message, used_axioms = used_axioms,
     run_time_in_msecs = msecs}
  end

fun failure_from_smt_failure SMT_Solver.Time_Out = TimedOut
  | failure_from_smt_failure (SMT_Solver.Counterexample _) = Unprovable
  | failure_from_smt_failure (SMT_Solver.Other_Failure _) = UnknownError

fun run_smt_solver remote ({timeout, ...} : params) minimize_command
                   ({state, subgoal, subgoal_count, axioms, ...}
                    : prover_problem) =
  let
    val {outcome, used_facts, run_time_in_msecs} =
      SMT_Solver.smt_filter remote timeout state
                            (map_filter (try dest_Untranslated) axioms) subgoal
    val message =
      case outcome of
        NONE =>
        try_command_line (proof_banner false)
                         (apply_on_subgoal subgoal subgoal_count ^
                          command_call smtN (map fst used_facts)) ^
        minimize_line minimize_command (map fst used_facts)
<<<<<<< HEAD
      | SOME (failure as SMT_Solver.Other_Failure _) =>
        SMT_Solver.string_of_failure ctxt
          (SMT_Solver.solver_name_of (Context.Proof ctxt)) failure
      | SOME _ => string_for_failure (the outcome')
  in
    {outcome = outcome', used_axioms = used_facts,
     run_time_in_msecs = run_time_in_msecs, message = message}
=======
      | SOME SMT_Solver.Time_Out => "Timed out."
      | SOME (SMT_Solver.Counterexample _) => "The SMT problem is unprovable."
      | SOME (failure as SMT_Solver.Other_Failure message) => message
    val outcome = outcome |> Option.map failure_from_smt_failure (* FIXME *)
  in
    {outcome = outcome, used_axioms = used_facts,
     run_time_in_msecs = SOME run_time_in_msecs, message = message}
>>>>>>> 4787eb4e
  end

fun get_prover thy auto name =
  if is_smt_prover name then run_smt_solver (String.isPrefix remote_prefix name)
  else run_atp auto name (get_atp thy name)

fun run_prover (params as {blocking, debug, max_relevant, timeout, expect, ...})
               auto minimize_command
               (problem as {state, goal, subgoal, subgoal_count, axioms, ...})
               name =
  let
    val thy = Proof.theory_of state
    val ctxt = Proof.context_of state
    val birth_time = Time.now ()
    val death_time = Time.+ (birth_time, timeout)
    val max_relevant =
      the_default (default_max_relevant_for_prover thy name) max_relevant
    val num_axioms = Int.min (length axioms, max_relevant)
    val desc =
      prover_description ctxt params name num_axioms subgoal subgoal_count goal
    fun go () =
      let
        fun really_go () =
          get_prover thy auto name params (minimize_command name) problem
          |> (fn {outcome, message, ...} =>
                 (if is_some outcome then "none" else "some", message))
        val (outcome_code, message) =
          if debug then
            really_go ()
          else
            (really_go ()
             handle ERROR message => ("unknown", "Error: " ^ message ^ "\n")
                  | exn => ("unknown", "Internal error:\n" ^
                                       ML_Compiler.exn_message exn ^ "\n"))
        val _ =
          if expect = "" orelse outcome_code = expect then
            ()
          else if blocking then
            error ("Unexpected outcome: " ^ quote outcome_code ^ ".")
          else
            warning ("Unexpected outcome: " ^ quote outcome_code ^ ".");
      in (outcome_code = "some", message) end
  in
    if auto then
      let val (success, message) = TimeLimit.timeLimit timeout go () in
        (success, state |> success ? Proof.goal_message (fn () =>
             Pretty.chunks [Pretty.str "", Pretty.mark Markup.hilite
                 (Pretty.str message)]))
      end
    else if blocking then
      let val (success, message) = TimeLimit.timeLimit timeout go () in
        List.app Output.urgent_message
                 (Async_Manager.break_into_chunks [desc ^ "\n" ^ message]);
        (success, state)
      end
    else
      (Async_Manager.launch das_Tool birth_time death_time desc (snd o go);
       (false, state))
  end

fun run_sledgehammer (params as {blocking, provers, full_types,
                                 relevance_thresholds, max_relevant, ...})
                     auto i (relevance_override as {only, ...}) minimize_command
                     state =
  if null provers then
    error "No prover is set."
  else case subgoal_count state of
    0 => (Output.urgent_message "No subgoal!"; (false, state))
  | n =>
    let
      val _ = Proof.assert_backward state
      val thy = Proof.theory_of state
      val ctxt = Proof.context_of state
      val {facts = chained_ths, goal, ...} = Proof.goal state
      val (_, hyp_ts, concl_t) = strip_subgoal goal i
      val _ = () |> not blocking ? kill_provers
      val _ = if auto then () else Output.urgent_message "Sledgehammering..."
      val (smts, atps) = provers |> List.partition is_smt_prover
      fun run_provers full_types irrelevant_consts relevance_fudge
                      maybe_translate provers (res as (success, state)) =
        if success orelse null provers then
          res
        else
          let
            val max_max_relevant =
              case max_relevant of
                SOME n => n
              | NONE =>
                0 |> fold (Integer.max o default_max_relevant_for_prover thy)
                          provers
                  |> auto ? (fn n => n div auto_max_relevant_divisor)
            val axioms =
              relevant_facts ctxt full_types relevance_thresholds
                             max_max_relevant irrelevant_consts relevance_fudge
                             relevance_override chained_ths hyp_ts concl_t
              |> map maybe_translate
            val problem =
              {state = state, goal = goal, subgoal = i, subgoal_count = n,
               axioms = axioms, only = only}
            val run_prover = run_prover params auto minimize_command
          in
            if auto then
              fold (fn prover => fn (true, state) => (true, state)
                                  | (false, _) => run_prover problem prover)
                   provers (false, state)
            else
              provers |> (if blocking then Par_List.map else map)
                             (run_prover problem)
                      |> exists fst |> rpair state
          end
      val run_atps =
        run_provers full_types atp_irrelevant_consts atp_relevance_fudge
                    (Translated o translate_axiom ctxt) atps
      val run_smts =
        run_provers true smt_irrelevant_consts smt_relevance_fudge Untranslated
                    smts
      fun run_atps_and_smt_solvers () =
        [run_atps, run_smts] |> Par_List.map (fn f => f (false, state) |> K ())
    in
      (false, state)
      |> (if blocking then run_atps #> not auto ? run_smts
          else (fn p => Future.fork (tap run_atps_and_smt_solvers) |> K p))
    end

val setup =
  dest_dir_setup
  #> problem_prefix_setup
  #> measure_run_time_setup

end;<|MERGE_RESOLUTION|>--- conflicted
+++ resolved
@@ -424,15 +424,6 @@
                          (apply_on_subgoal subgoal subgoal_count ^
                           command_call smtN (map fst used_facts)) ^
         minimize_line minimize_command (map fst used_facts)
-<<<<<<< HEAD
-      | SOME (failure as SMT_Solver.Other_Failure _) =>
-        SMT_Solver.string_of_failure ctxt
-          (SMT_Solver.solver_name_of (Context.Proof ctxt)) failure
-      | SOME _ => string_for_failure (the outcome')
-  in
-    {outcome = outcome', used_axioms = used_facts,
-     run_time_in_msecs = run_time_in_msecs, message = message}
-=======
       | SOME SMT_Solver.Time_Out => "Timed out."
       | SOME (SMT_Solver.Counterexample _) => "The SMT problem is unprovable."
       | SOME (failure as SMT_Solver.Other_Failure message) => message
@@ -440,7 +431,6 @@
   in
     {outcome = outcome, used_axioms = used_facts,
      run_time_in_msecs = SOME run_time_in_msecs, message = message}
->>>>>>> 4787eb4e
   end
 
 fun get_prover thy auto name =
