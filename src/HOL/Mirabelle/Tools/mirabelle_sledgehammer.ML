--- conflicted
+++ resolved
@@ -440,13 +440,8 @@
     val metis_fns = (inc_metis_calls, inc_metis_success, inc_metis_proofs, inc_metis_time,
         inc_metis_timeout, inc_metis_lemmas,  inc_metis_max_lems, inc_metis_posns)
     val metis0_fns = (inc_metis_calls0, inc_metis_success0, inc_metis_proofs0, inc_metis_time0,
-<<<<<<< HEAD
-        inc_metis_timeout0, inc_metis_lemmas0, inc_metis_posns0)
+        inc_metis_timeout0, inc_metis_lemmas0, inc_metis_max_lems0, inc_metis_posns0)
     val named_thms = Unsynchronized.ref (NONE : (string * thm list) list option)
-=======
-        inc_metis_timeout0, inc_metis_lemmas0, inc_metis_max_lems0, inc_metis_posns0)
-    val named_thms = ref (NONE : (string * thm list) list option)
->>>>>>> d637e80e
     val minimize = AList.defined (op =) args minimizeK
   in 
     Mirabelle.catch sh_tag (run_sledgehammer args named_thms) id st;
