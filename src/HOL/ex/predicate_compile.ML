--- conflicted
+++ resolved
@@ -54,6 +54,7 @@
     mk_sup : term * term -> term,
     mk_if : term -> term,
     mk_not : term -> term,
+    mk_map : typ -> typ -> term -> term -> term,
     lift_pred : term -> term
   };  
   datatype tmode = Mode of mode * int list * tmode option list;
@@ -132,23 +133,9 @@
             HOLogic.mk_eq (Free (a, fastype_of b), b) :: mk_eqs a cs
   in mk_eqs x xs end;
 
-fun mk_pred_enumT T = Type (@{type_name Predicate.pred}, [T])
-
-<<<<<<< HEAD
-fun dest_pred_enumT (Type (@{type_name Predicate.pred}, [T])) = T
-  | dest_pred_enumT T = raise TYPE ("dest_pred_enumT", [T], []);
-
-fun mk_Enum f =
-  let val T as Type ("fun", [T', _]) = fastype_of f
-  in
-    Const (@{const_name Predicate.Pred}, T --> mk_pred_enumT T') $ f    
-  end;
-
-fun mk_Eval (f, x) =
-  let val T = fastype_of x
-  in
-    Const (@{const_name Predicate.eval}, mk_pred_enumT T --> T --> HOLogic.boolT) $ f $ x
-=======
+fun mk_tupleT [] = HOLogic.unitT
+  | mk_tupleT Ts = foldr1 HOLogic.mk_prodT Ts;
+
 fun dest_tupleT (Type (@{type_name Product_Type.unit}, [])) = []
   | dest_tupleT (Type (@{type_name "*"}, [T1, T2])) = T1 :: (dest_tupleT T2)
   | dest_tupleT t = [t]
@@ -168,7 +155,6 @@
     val D = body_type U 
   in 
     Const (@{const_name "scomp"}, T --> U --> A --> D) $ t $ u
->>>>>>> 5838fb03
   end;
 
 fun dest_funT (Type ("fun",[S, T])) = (S, T)
@@ -185,10 +171,6 @@
 fun dest_randomT (Type ("fun", [@{typ Random.seed},
   Type ("*", [Type ("*", [T, @{typ "unit => Code_Eval.term"}]) ,@{typ Random.seed}])])) = T
   | dest_randomT T = raise TYPE ("dest_randomT", [T], [])
-
-fun mk_pred_map T1 T2 tf tp = Const (@{const_name Predicate.map},
-  (T1 --> T2) --> mk_pred_enumT T1 --> mk_pred_enumT T2) $ tf $ tp;
-
 
 (* destruction of intro rules *)
 
@@ -627,6 +609,7 @@
   mk_not : term -> term,
 (*  funT_of : mode -> typ -> typ, *)
 (*  mk_fun_of : theory -> (string * typ) -> mode -> term, *) 
+  mk_map : typ -> typ -> term -> term -> term,
   lift_pred : term -> term
 };
 
@@ -640,6 +623,7 @@
 fun mk_not (CompilationFuns funs) = #mk_not funs
 (*fun funT_of (CompilationFuns funs) = #funT_of funs*)
 (*fun mk_fun_of (CompilationFuns funs) = #mk_fun_of funs*)
+fun mk_map (CompilationFuns funs) = #mk_map funs
 fun lift_pred (CompilationFuns funs) = #lift_pred funs
 
 fun funT_of compfuns (iss, is) T =
@@ -710,12 +694,15 @@
   in
     Const (@{const_name Predicate.eval}, mk_predT T --> T --> HOLogic.boolT) $ f $ x
   end;
-  
+
+fun mk_map T1 T2 tf tp = Const (@{const_name Predicate.map},
+  (T1 --> T2) --> mk_predT T1 --> mk_predT T2) $ tf $ tp;
+
 val lift_pred = I
 
 val compfuns = CompilationFuns {mk_predT = mk_predT, dest_predT = dest_predT, mk_bot = mk_bot,
   mk_single = mk_single, mk_bind = mk_bind, mk_sup = mk_sup, mk_if = mk_if, mk_not = mk_not,
-  lift_pred = lift_pred} 
+  mk_map = mk_map, lift_pred = lift_pred};
 
 end;
 
@@ -767,7 +754,9 @@
   HOLogic.boolT --> mk_rpredT HOLogic.unitT) $ cond;
 
 fun mk_not t = error "Negation is not defined for RPred"
-   
+
+fun mk_map t = error "FIXME" (*FIXME*)
+
 fun lift_pred t =
   let
     val T = PredicateCompFuns.dest_predT (fastype_of t)
@@ -778,7 +767,7 @@
 
 val compfuns = CompilationFuns {mk_predT = mk_rpredT, dest_predT = dest_rpredT, mk_bot = mk_bot,
     mk_single = mk_single, mk_bind = mk_bind, mk_sup = mk_sup, mk_if = mk_if, mk_not = mk_not,
-    lift_pred = lift_pred} 
+    mk_map = mk_map, lift_pred = lift_pred};
 
 end;
 (* for external use with interactive mode *)
@@ -821,15 +810,6 @@
 fun term_vTs tm =
   fold_aterms (fn Free xT => cons xT | _ => I) tm [];
 
-<<<<<<< HEAD
-fun get_args is ts = let
-  fun get_args' _ _ [] = ([], [])
-    | get_args' is i (t::ts) = (if member (op =) is i then apfst else apsnd) (cons t)
-        (get_args' is (i+1) ts)
-in get_args' is 1 ts end
-
-=======
->>>>>>> 5838fb03
 (*FIXME this function should not be named merge... make it local instead*)
 fun merge xs [] = xs
   | merge [] ys = ys
@@ -1038,25 +1018,6 @@
   let val y = f x
   in if x = y then x else fixp f y end;
 
-<<<<<<< HEAD
-fun infer_modes thy extra_modes arities param_vs preds = fixp (fn modes =>
-  map (check_modes_pred thy param_vs preds (modes @ extra_modes)) modes)
-    (map (fn (s, (ks, k)) => (s, cprod (cprods (map
-      (fn NONE => [NONE]
-        | SOME k' => map SOME (subsets 1 k')) ks),
-      subsets 1 k))) arities);
-
-
-(* term construction *)
-
-(* for simple modes (e.g. parameters) only: better call it param_funT *)
-(* or even better: remove it and only use funT'_of - some modifications to funT'_of necessary *) 
-fun funT_of T NONE = T
-  | funT_of T (SOME mode) = let
-     val Ts = binder_types T;
-     val (Us1, Us2) = get_args mode Ts
-   in Us1 ---> (mk_pred_enumT (HOLogic.mk_tupleT Us2)) end;
-=======
 fun modes_of_arities arities =
   (map (fn (s, (ks, k)) => (s, cprod (cprods (map
             (fn NONE => [NONE]
@@ -1072,7 +1033,6 @@
   in
     map (get_modes_pred with_generator thy param_vs preds (modes @ extra_modes) []) modes
   end;
->>>>>>> 5838fb03
 
 fun remove_from rem [] = []
   | remove_from rem ((k, vs) :: xs) =
@@ -1093,13 +1053,8 @@
         map (check_modes_pred true thy param_vs preds extra_modes (gen_modes @ modes)) modes)
          starting_modes 
   in
-<<<<<<< HEAD
-    (paramTs' @ inargTs) ---> (mk_pred_enumT (HOLogic.mk_tupleT outargTs))
-  end; 
-=======
     map (get_modes_pred true thy param_vs preds extra_modes (gen_modes @ modes)) modes
   end;
->>>>>>> 5838fb03
 
 (* term construction *)
 
@@ -1127,7 +1082,7 @@
     val names = fold Term.add_free_names (success_t :: eqs'' @ out_ts) [];
     val name = Name.variant names "x";
     val name' = Name.variant (name :: names) "y";
-    val T = HOLogic.mk_tupleT (map fastype_of out_ts);
+    val T = mk_tupleT (map fastype_of out_ts);
     val U = fastype_of success_t;
     val U' = dest_predT compfuns U;
     val v = Free (name, T);
@@ -1135,7 +1090,7 @@
   in
     lambda v (fst (Datatype.make_case
       (ProofContext.init thy) false [] v
-      [(HOLogic.mk_tuple out_ts,
+      [(mk_tuple out_ts,
         if null eqs'' then success_t
         else Const (@{const_name HOL.If}, HOLogic.boolT --> U --> U --> U) $
           foldr1 HOLogic.mk_conj eqs'' $ success_t $
@@ -1143,10 +1098,6 @@
        (v', mk_bot compfuns U')]))
   end;
 
-<<<<<<< HEAD
-fun compile_param_ext thy modes (NONE, t) = t
-  | compile_param_ext thy modes (m as SOME (Mode ((iss, is'), is, ms)), t) =
-=======
 (*FIXME function can be removed*)
 fun mk_funcomp f t =
   let
@@ -1160,7 +1111,6 @@
 (*
 fun compile_param_ext thy compfuns modes (NONE, t) = t
   | compile_param_ext thy compfuns modes (m as SOME (Mode ((iss, is'), is, ms)), t) =
->>>>>>> 5838fb03
       let
         val (vs, u) = strip_abs t
         val (ivs, ovs) = split_mode is vs    
@@ -1179,15 +1129,6 @@
               if AList.defined op = modes name then
                 mk_predfun_of thy compfuns (name, T) (iss, is')
               else error "compile param: Not an inductive predicate with correct mode"
-<<<<<<< HEAD
-          | Free (name, T) => Free (name, funT_of T (SOME is'))
-        val outTs = HOLogic.strip_tupleT (dest_pred_enumT (body_type (fastype_of f')))
-        val out_vs = map Free (out_names ~~ outTs)
-        val params' = map (compile_param thy modes) (ms ~~ params)
-        val f_app = list_comb (f', params' @ inargs)
-        val single_t = (mk_single (HOLogic.mk_tuple (map (fn i => nth out_vs (i - 1)) outp_perm)))
-        val match_t = compile_match thy [] [] out_vs single_t
-=======
           | Free (name, T) => Free (name, param_funT_of compfuns T (SOME is'))
         val outTs = dest_tupleT (dest_predT compfuns (body_type (fastype_of f')))
         val out_vs = map Free (out_names ~~ outTs)
@@ -1195,7 +1136,6 @@
         val f_app = list_comb (f', params' @ inargs)
         val single_t = (mk_single compfuns (mk_tuple (map (fn i => nth out_vs (i - 1)) outp_perm)))
         val match_t = compile_match thy compfuns [] [] out_vs single_t
->>>>>>> 5838fb03
       in list_abs (ivs,
         mk_bind compfuns (f_app, match_t))
       end
@@ -1217,32 +1157,6 @@
        | Free (name, T) => Free (name, funT_of compfuns (iss, is') T)
        | _ => error ("PredicateCompiler: illegal parameter term")
    in list_comb (f', params' @ args') end
-<<<<<<< HEAD
- | compile_param _ _ _ = error "compile params"
-  
-  
-fun compile_expr thy modes (SOME (Mode (mode, is, ms)), t) =
-      (case strip_comb t of
-         (Const (name, T), params) =>
-           if AList.defined op = modes name then
-             let
-               val (Ts, Us) = get_args is
-                 (curry Library.drop (length ms) (fst (strip_type T)))
-               val params' = map (compile_param thy modes) (ms ~~ params)
-             in list_comb (Const (predfun_name_of thy name mode, ((map fastype_of params') @ Ts) --->
-               mk_pred_enumT (HOLogic.mk_tupleT Us)), params')
-             end
-           else error "not a valid inductive expression"
-       | (Free (name, T), args) =>
-         (*if name mem param_vs then *)
-         (* Higher order mode call *)
-         let val r = Free (name, funT_of T (SOME is))
-         in list_comb (r, args) end)
-  | compile_expr _ _ _ = error "not a valid inductive expression"
-
-
-fun compile_clause thy all_vs param_vs modes (iss, is) (ts, ps) inp =
-=======
    
 fun compile_expr size thy ((Mode (mode, is, ms)), t) =
   case strip_comb t of
@@ -1290,7 +1204,6 @@
 *)
 
 fun compile_clause compfuns size final_term thy all_vs param_vs (iss, is) inp (ts, moded_ps) =
->>>>>>> 5838fb03
   let
     fun check_constrt t (names, eqs) =
       if is_constrt thy t then (t, (names, eqs)) else
@@ -1310,17 +1223,12 @@
             val (out_ts''', (names'', constr_vs)) = fold_map distinct_v
               out_ts'' (names', map (rpair []) vs);
           in
-<<<<<<< HEAD
-            compile_match thy constr_vs (eqs @ eqs') out_ts'''
-              (mk_single (HOLogic.mk_tuple out_ts))
-=======
           (* termify code:
             compile_match thy compfuns constr_vs (eqs @ eqs') out_ts'''
               (mk_single compfuns (mk_tuple (map mk_valtermify_term out_ts)))
            *)
             compile_match thy compfuns constr_vs (eqs @ eqs') out_ts'''
               (final_term out_ts)
->>>>>>> 5838fb03
           end
       | compile_prems out_ts vs names ((p, mode as Mode ((_, is), _, _)) :: ps) =
           let
@@ -1403,17 +1311,6 @@
       else
         NONE
     val cl_ts =
-<<<<<<< HEAD
-      map (fn cl => compile_clause thy
-        all_vs param_vs modes mode cl (HOLogic.mk_tuple xs)) cls;
-    val mode_id = predfun_name_of thy s mode
-  in
-    HOLogic.mk_Trueprop (HOLogic.mk_eq
-      (list_comb (Const (mode_id, (Ts1' @ Us1) --->
-           mk_pred_enumT (HOLogic.mk_tupleT Us2)),
-         map2 (fn s => fn T => Free (s, T)) param_vs Ts1' @ xs),
-       foldr1 mk_sup cl_ts))
-=======
       map (compile_clause compfuns decr_size (fn out_ts => mk_single compfuns (mk_tuple out_ts))
         thy all_vs param_vs mode (mk_tuple xs)) moded_cls;
     val t = foldr1 (mk_sup compfuns) cl_ts
@@ -1428,7 +1325,6 @@
       (list_comb (fun_const, params @ xs), t)
   in
     HOLogic.mk_Trueprop (HOLogic.mk_eq eq)
->>>>>>> 5838fb03
   end;
   
 (* special setup for simpset *)                  
@@ -1449,13 +1345,8 @@
   val argnames = Name.variant_list names
         (map (fn i => "x" ^ string_of_int i) (1 upto (length Ts)));
   val args = map Free (argnames ~~ Ts)
-<<<<<<< HEAD
-  val (inargs, outargs) = get_args mode args
-  val r = mk_Eval (list_comb (x, inargs), HOLogic.mk_tuple outargs)
-=======
   val (inargs, outargs) = split_smode mode args
   val r = PredicateCompFuns.mk_Eval (list_comb (x, inargs), mk_tuple outargs)
->>>>>>> 5838fb03
   val t = fold_rev lambda args r 
 in
   (t, argnames @ names)
@@ -1480,17 +1371,10 @@
   val predpropE = HOLogic.mk_Trueprop (list_comb (pred, params' @ ioargs))
   val param_eqs = map (HOLogic.mk_Trueprop o HOLogic.mk_eq) (param_vs ~~ params')
   val funargs = params @ inargs
-<<<<<<< HEAD
-  val funpropE = HOLogic.mk_Trueprop (mk_Eval (list_comb (funtrm, funargs),
-                  if null outargs then Free("y", HOLogic.unitT) else HOLogic.mk_tuple outargs))
-  val funpropI = HOLogic.mk_Trueprop (mk_Eval (list_comb (funtrm, funargs),
-                   HOLogic.mk_tuple outargs))
-=======
   val funpropE = HOLogic.mk_Trueprop (PredicateCompFuns.mk_Eval (list_comb (funtrm, funargs),
                   if null outargs then Free("y", HOLogic.unitT) else mk_tuple outargs))
   val funpropI = HOLogic.mk_Trueprop (PredicateCompFuns.mk_Eval (list_comb (funtrm, funargs),
                    mk_tuple outargs))
->>>>>>> 5838fb03
   val introtrm = Logic.list_implies (predpropI :: param_eqs, funpropI)
   val simprules = [defthm, @{thm eval_pred},
                    @{thm "split_beta"}, @{thm "fst_conv"}, @{thm "snd_conv"}]
@@ -1533,17 +1417,6 @@
       val (xins, xouts) = split_smode is xargs 
       val (xparams', names') = fold_map mk_Eval_of ((xparams ~~ Ts1) ~~ iss) names
       fun mk_split_lambda [] t = lambda (Free (Name.variant names' "x", HOLogic.unitT)) t
-<<<<<<< HEAD
-       | mk_split_lambda [x] t = lambda x t
-       | mk_split_lambda xs t = let
-         fun mk_split_lambda' (x::y::[]) t = HOLogic.mk_split (lambda x (lambda y t))
-           | mk_split_lambda' (x::xs) t = HOLogic.mk_split (lambda x (mk_split_lambda' xs t))
-         in mk_split_lambda' xs t end;
-      val predterm = mk_Enum (mk_split_lambda xouts (list_comb (Const (name, T), xparams' @ xargs)))
-      val funT = (Ts1' @ Us1) ---> (mk_pred_enumT (HOLogic.mk_tupleT Us2))
-      val mode_id = Sign.full_bname thy (Long_Name.base_name mode_id)
-      val lhs = list_comb (Const (mode_id, funT), xparams @ xins)
-=======
         | mk_split_lambda [x] t = lambda x t
         | mk_split_lambda xs t =
         let
@@ -1555,7 +1428,6 @@
       val predterm = PredicateCompFuns.mk_Enum (mk_split_lambda xouts
         (list_comb (Const (name, T), xparams' @ xargs)))
       val lhs = list_comb (Const (mode_cname, funT), xparams @ xins)
->>>>>>> 5838fb03
       val def = Logic.mk_equals (lhs, predterm)
       val ([definition], thy') = thy |>
         Sign.add_consts_i [(Binding.name mode_cbasename, funT, NoSyn)] |>
@@ -1809,7 +1681,7 @@
       end
     else all_tac
   in
-    split_term_tac (HOLogic.mk_tuple out_ts)
+    split_term_tac (mk_tuple out_ts)
     THEN (DETERM (TRY ((Splitter.split_asm_tac [@{thm "split_if_asm"}] 1) THEN (etac @{thm botE} 2))))
   end
 
@@ -2240,12 +2112,7 @@
     val (params, args) = chop (nparams_of thy name) all_args;
     val user_mode = map_filter I (map_index
       (fn (i, t) => case t of Bound j => if j < length Ts then NONE
-<<<<<<< HEAD
         else SOME (i+1) | _ => SOME (i+1)) args); (*FIXME dangling bounds should not occur*)
-=======
-        else SOME (i+1) | _ => SOME (i+1)) args) (*FIXME dangling bounds should not occur*)
-    val (inargs, _) = split_smode user_mode args;
->>>>>>> 5838fb03
     val modes = filter (fn Mode (_, is, _) => is = user_mode)
       (modes_of_term (all_modes_of thy) (list_comb (pred, params)));
     val m = case modes
@@ -2254,10 +2121,8 @@
       | [m] => m
       | m :: _ :: _ => (warning ("Multiple modes possible for comprehension "
                 ^ Syntax.string_of_term_global thy t_compr); m);
-<<<<<<< HEAD
-    val (inargs, outargs) = get_args user_mode args;
-    val t_pred = list_comb (compile_expr thy (all_modes_of thy) (SOME m, list_comb (pred, params)),
-      inargs);
+    val (inargs, outargs) = split_smode user_mode args;
+    val t_pred = list_comb (compile_expr NONE thy (m, list_comb (pred, params)), inargs);
     val t_eval = if null outargs then t_pred else let
         val outargs_bounds = map (fn Bound i => i) outargs;
         val outargsTs = map (nth Ts) outargs_bounds;
@@ -2269,19 +2134,14 @@
         val arrange = funpow (length outargs_bounds - 1) HOLogic.mk_split
           (Term.list_abs (map (pair "") outargsTs,
             HOLogic.mk_ptuple fp T_compr (map Bound arrange_bounds)))
-      in mk_pred_map T_pred T_compr arrange t_pred end
-=======
-    val t_eval = list_comb (compile_expr NONE thy 
-      (m, list_comb (pred, params)),
-      inargs)
->>>>>>> 5838fb03
+      in mk_map PredicateCompFuns.compfuns T_pred T_compr arrange t_pred end
   in t_eval end;
 
 fun eval thy t_compr =
   let
     val t = analyze_compr thy t_compr;
-    val T = dest_pred_enumT (fastype_of t);
-    val t' = mk_pred_map T HOLogic.termT (HOLogic.term_of_const T) t;
+    val T = dest_predT PredicateCompFuns.compfuns (fastype_of t);
+    val t' = mk_map PredicateCompFuns.compfuns T HOLogic.termT (HOLogic.term_of_const T) t;
   in (T, Code_ML.eval NONE ("Predicate_Compile.eval_ref", eval_ref) Predicate.map thy t' []) end;
 
 fun values ctxt k t_compr =
