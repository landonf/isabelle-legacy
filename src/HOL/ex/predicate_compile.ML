--- conflicted
+++ resolved
@@ -18,14 +18,9 @@
   val code_pred_cmd: string -> Proof.context -> Proof.state
   val print_alternative_rules: theory -> theory (*FIXME diagnostic command?*)
   val do_proofs: bool ref
-<<<<<<< HEAD
-  val pred_intros: theory -> string -> thm list
-  val get_nparams: theory -> string -> int
-=======
   val pred_intros : theory -> string -> thm list
   val get_nparams : theory -> string -> int
   val pred_term_of : theory -> term -> term option
->>>>>>> 234cb5fd
 end;
 
 structure Predicate_Compile : PREDICATE_COMPILE =
@@ -276,7 +271,7 @@
 datatype hmode = Mode of mode * int list * hmode option list; (*FIXME don't understand
   why there is another mode type!?*)
 
-fun modes_of modes t =
+fun modes_of_term modes t =
   let
     val ks = 1 upto length (binder_types (fastype_of t));
     val default = [Mode (([], ks), ks, [])];
@@ -294,7 +289,7 @@
           in map (fn x => Mode (m, is', x)) (cprods (map
             (fn (NONE, _) => [NONE]
               | (SOME js, arg) => map SOME (filter
-                  (fn Mode (_, js', _) => js=js') (modes_of modes arg)))
+                  (fn Mode (_, js', _) => js=js') (modes_of_term modes arg)))
                     (iss ~~ args1)))
           end
         end)) (AList.lookup op = modes name)
@@ -323,13 +318,13 @@
             term_vs t subset vs andalso
             forall is_eqT dupTs
           end)
-            (modes_of modes t handle Option =>
+            (modes_of_term modes t handle Option =>
                error ("Bad predicate: " ^ Syntax.string_of_term_global thy t))
       | Negprem (us, t) => find_first (fn Mode (_, is, _) =>
             length us = length is andalso
             terms_vs us subset vs andalso
             term_vs t subset vs)
-            (modes_of modes t handle Option =>
+            (modes_of_term modes t handle Option =>
                error ("Bad predicate: " ^ Syntax.string_of_term_global thy t))
       | Sidecond t => if term_vs t subset vs then SOME (Mode (([], []), [], []))
           else NONE
@@ -1382,7 +1377,6 @@
 
 local
 
-<<<<<<< HEAD
 fun attrib f = Thm.declaration_attribute (fn thm => Context.mapping (f thm) I);
 
 val add_elim_attrib = attrib add_elim_thm;
@@ -1433,8 +1427,6 @@
 - Naming of auxiliary rules necessary?
 *)
 
-end;
-=======
 (* transformation for code generation *)
 
 fun pred_term_of thy t = let
@@ -1447,7 +1439,7 @@
         args)
   val (inargs, _) = get_args user_mode args
   val all_modes = Symtab.dest (#modes (IndCodegenData.get thy))
-  val modes = filter (fn Mode (_, is, _) => is = user_mode) (modes_of all_modes (list_comb (pred, params)))
+  val modes = filter (fn Mode (_, is, _) => is = user_mode) (modes_of_term all_modes (list_comb (pred, params)))
   fun compile m = list_comb (compile_expr thy all_modes (SOME m, list_comb (pred, params)), inargs)
   in
     case modes of
@@ -1458,7 +1450,3 @@
   end;
 
 end;
-
-fun pred_compile name thy = Predicate_Compile.create_def_equation
-  (Sign.intern_const thy name) thy;
->>>>>>> 234cb5fd
