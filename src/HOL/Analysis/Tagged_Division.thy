--- conflicted
+++ resolved
@@ -1202,7 +1202,7 @@
   apply auto
   done
 
-lemma tagged_division_union_interval:
+lemma tagged_division_Un_interval:
   fixes a :: "'a::euclidean_space"
   assumes "p1 tagged_division_of (cbox a b \<inter> {x. x\<bullet>k \<le> (c::real)})"
     and "p2 tagged_division_of (cbox a b \<inter> {x. x\<bullet>k \<ge> c})"
@@ -1213,14 +1213,14 @@
     by auto
   show ?thesis
     apply (subst *)
-    apply (rule tagged_division_union[OF assms(1-2)])
+    apply (rule tagged_division_Un[OF assms(1-2)])
     unfolding interval_split[OF k] interior_cbox
     using k
     apply (auto simp add: box_def elim!: ballE[where x=k])
     done
 qed
 
-lemma tagged_division_union_interval_real:
+lemma tagged_division_Un_interval_real:
   fixes a :: real
   assumes "p1 tagged_division_of ({a .. b} \<inter> {x. x\<bullet>k \<le> (c::real)})"
     and "p2 tagged_division_of ({a .. b} \<inter> {x. x\<bullet>k \<ge> c})"
@@ -1228,7 +1228,7 @@
   shows "(p1 \<union> p2) tagged_division_of {a .. b}"
   using assms
   unfolding box_real[symmetric]
-  by (rule tagged_division_union_interval)
+  by (rule tagged_division_Un_interval)
 
 lemma tagged_division_split_left_inj:
   assumes d: "d tagged_division_of i"
@@ -1541,7 +1541,7 @@
       done
     by (simp add: interval_split k interval_doublesplit)
 qed
-
+              
 paragraph \<open>Operative\<close>
 
 locale operative = comm_monoid_set +
@@ -1573,7 +1573,7 @@
       assume "box a b = {}"
       { fix k assume "k\<in>d"
         then obtain a' b' where k: "k = cbox a' b'"
-          using division_ofD(4) [OF less.prems] by blast
+          using division_ofD(4)[OF less.prems] by blast
         with \<open>k\<in>d\<close> division_ofD(2)[OF less.prems] have "cbox a' b' \<subseteq> cbox a b"
           by auto
         then have "box a' b' \<subseteq> box a b"
@@ -1756,7 +1756,7 @@
     using assms box_empty_imp by (rule over_tagged_division_lemma)
   then show ?thesis
     unfolding assms [THEN division_of_tagged_division, THEN division] .
-qed
+  qed
 
 end
 
@@ -1781,14 +1781,14 @@
       from that have [simp]: "k = 1"
         by simp
       from neutral [of 0 1] neutral [of a a for a] coalesce_less
-      have [simp]: "g {} = \<^bold>1" "\<And>a. g {a} = \<^bold>1"
-        "\<And>a b c. a < c \<Longrightarrow> c < b \<Longrightarrow> g {a..c} \<^bold>* g {c..b} = g {a..b}"
-        by auto
+  have [simp]: "g {} = \<^bold>1" "\<And>a. g {a} = \<^bold>1"
+    "\<And>a b c. a < c \<Longrightarrow> c < b \<Longrightarrow> g {a..c} \<^bold>* g {c..b} = g {a..b}"
+    by auto
       have "g {a..b} = g {a..min b c} \<^bold>* g {max a c..b}"
-        by (auto simp: min_def max_def le_less)
+    by (auto simp: min_def max_def le_less)
       then show "g (cbox a b) = g (cbox a b \<inter> {x. x \<bullet> k \<le> c}) \<^bold>* g (cbox a b \<inter> {x. c \<le> x \<bullet> k})"
         by (simp add: atMost_def [symmetric] atLeast_def [symmetric])
-    qed
+qed
   qed
   show "box = (greaterThanLessThan :: real \<Rightarrow> _)"
     and "cbox = (atLeastAtMost :: real \<Rightarrow> _)"
@@ -1796,51 +1796,21 @@
     by (simp_all add: fun_eq_iff)
 qed
 
-<<<<<<< HEAD
 lemma coalesce_less_eq:
   "g {a..c} \<^bold>* g {c..b} = g {a..b}" if "a \<le> c" "c \<le> b"
-proof (cases "c = a \<or> c = b")
-  case False
+  proof (cases "c = a \<or> c = b")
+    case False
   with that have "a < c" "c < b"
     by auto
-  then show ?thesis
+    then show ?thesis
     by (rule coalesce_less)
-next
-  case True
+  next
+    case True
   with that box_empty_imp [of a a] box_empty_imp [of b b] show ?thesis
     by safe simp_all
-qed
+    qed
 
 end
-=======
-lemma tagged_division_Un_interval:
-  fixes a :: "'a::euclidean_space"
-  assumes "p1 tagged_division_of (cbox a b \<inter> {x. x\<bullet>k \<le> (c::real)})"
-    and "p2 tagged_division_of (cbox a b \<inter> {x. x\<bullet>k \<ge> c})"
-    and k: "k \<in> Basis"
-  shows "(p1 \<union> p2) tagged_division_of (cbox a b)"
-proof -
-  have *: "cbox a b = (cbox a b \<inter> {x. x\<bullet>k \<le> c}) \<union> (cbox a b \<inter> {x. x\<bullet>k \<ge> c})"
-    by auto
-  show ?thesis
-    apply (subst *)
-    apply (rule tagged_division_Un[OF assms(1-2)])
-    unfolding interval_split[OF k] interior_cbox
-    using k
-    apply (auto simp add: box_def elim!: ballE[where x=k])
-    done
-qed
-
-lemma tagged_division_Un_interval_real:
-  fixes a :: real
-  assumes "p1 tagged_division_of ({a .. b} \<inter> {x. x\<bullet>k \<le> (c::real)})"
-    and "p2 tagged_division_of ({a .. b} \<inter> {x. x\<bullet>k \<ge> c})"
-    and k: "k \<in> Basis"
-  shows "(p1 \<union> p2) tagged_division_of {a .. b}"
-  using assms
-  unfolding box_real[symmetric]
-  by (rule tagged_division_Un_interval)
->>>>>>> 9788a9ec
 
 lemma operative_realI:
   "operative_real f z g" if "operative f z g"
@@ -1855,7 +1825,7 @@
       using that
     using Basis_imp [of 1 a b c]
       by (simp_all add: atMost_def [symmetric] atLeast_def [symmetric] max_def min_def)
-  qed
+qed
 qed
 
 
