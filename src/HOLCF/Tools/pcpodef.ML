(*  Title:      HOLCF/Tools/pcpodef.ML
    Author:     Brian Huffman

Primitive domain definitions for HOLCF, similar to Gordon/HOL-style
typedef (see also ~~/src/HOL/Tools/typedef.ML).
*)

signature PCPODEF =
sig
  type cpo_info =
    { below_def: thm, adm: thm, cont_Rep: thm, cont_Abs: thm,
      lub: thm, thelub: thm, compact: thm }
  type pcpo_info =
    { Rep_strict: thm, Abs_strict: thm, Rep_strict_iff: thm, Abs_strict_iff: thm,
      Rep_defined: thm, Abs_defined: thm }

  val add_podef: bool -> binding option -> binding * string list * mixfix ->
    term -> (binding * binding) option -> tactic -> theory ->
    (Typedef.info * thm) * theory
  val add_cpodef: bool -> binding option -> binding * string list * mixfix ->
    term -> (binding * binding) option -> tactic * tactic -> theory ->
    (Typedef.info * cpo_info) * theory
  val add_pcpodef: bool -> binding option -> binding * string list * mixfix ->
    term -> (binding * binding) option -> tactic * tactic -> theory ->
    (Typedef.info * cpo_info * pcpo_info) * theory

  val cpodef_proof: (bool * binding) * (binding * string list * mixfix) * term
    * (binding * binding) option -> theory -> Proof.state
  val cpodef_proof_cmd: (bool * binding) * (binding * string list * mixfix) * string
    * (binding * binding) option -> theory -> Proof.state
  val pcpodef_proof: (bool * binding) * (binding * string list * mixfix) * term
    * (binding * binding) option -> theory -> Proof.state
  val pcpodef_proof_cmd: (bool * binding) * (binding * string list * mixfix) * string
    * (binding * binding) option -> theory -> Proof.state
end;

structure Pcpodef :> PCPODEF =
struct

(** type definitions **)

type cpo_info =
  { below_def: thm, adm: thm, cont_Rep: thm, cont_Abs: thm,
    lub: thm, thelub: thm, compact: thm }

type pcpo_info =
  { Rep_strict: thm, Abs_strict: thm, Rep_strict_iff: thm, Abs_strict_iff: thm,
    Rep_defined: thm, Abs_defined: thm }

(* building terms *)

fun adm_const T = Const (@{const_name adm}, (T --> HOLogic.boolT) --> HOLogic.boolT);
fun mk_adm (x, T, P) = adm_const T $ absfree (x, T, P);

fun below_const T = Const (@{const_name below}, T --> T --> HOLogic.boolT);

(* manipulating theorems *)

fun fold_adm_mem thm NONE = thm
  | fold_adm_mem thm (SOME set_def) =
    let val rule = @{lemma "A == B ==> adm (%x. x : B) ==> adm (%x. x : A)" by simp}
    in rule OF [set_def, thm] end;

fun fold_UU_mem thm NONE = thm
  | fold_UU_mem thm (SOME set_def) =
    let val rule = @{lemma "A == B ==> UU : B ==> UU : A" by simp}
    in rule OF [set_def, thm] end;

(* proving class instances *)

fun prove_cpo
      (name: binding)
      (newT: typ)
      (Rep_name: binding, Abs_name: binding)
      (type_definition: thm)  (* type_definition Rep Abs A *)
      (set_def: thm option)   (* A == set *)
      (below_def: thm)        (* op << == %x y. Rep x << Rep y *)
      (admissible: thm)       (* adm (%x. x : set) *)
      (thy: theory)
    =
  let
    val admissible' = fold_adm_mem admissible set_def;
    val cpo_thms = map (Thm.transfer thy) [type_definition, below_def, admissible'];
    val (full_tname, Ts) = dest_Type newT;
    val lhs_sorts = map (snd o dest_TFree) Ts;
    val thy2 =
      thy
      |> AxClass.prove_arity (full_tname, lhs_sorts, @{sort cpo})
          (Tactic.rtac (@{thm typedef_cpo} OF cpo_thms) 1);
    (* transfer thms so that they will know about the new cpo instance *)
    val cpo_thms' = map (Thm.transfer thy2) cpo_thms;
    fun make thm = Drule.standard (thm OF cpo_thms');
    val ([adm, cont_Rep, cont_Abs, lub, thelub, compact], thy3) =
      thy2
      |> Sign.add_path (Binding.name_of name)
      |> PureThy.add_thms
        ([((Binding.prefix_name "adm_" name, admissible'), []),
          ((Binding.prefix_name "cont_" Rep_name, make @{thm typedef_cont_Rep}), []),
          ((Binding.prefix_name "cont_" Abs_name, make @{thm typedef_cont_Abs}), []),
          ((Binding.prefix_name "lub_" name, make @{thm typedef_lub}), []),
          ((Binding.prefix_name "thelub_" name, make @{thm typedef_thelub}), []),
          ((Binding.prefix_name "compact_" name, make @{thm typedef_compact}), [])])
      ||> Sign.parent_path;
    val cpo_info : cpo_info =
      { below_def = below_def, adm = admissible', cont_Rep = cont_Rep,
        cont_Abs = cont_Abs, lub = lub, thelub = thelub, compact = compact };
  in
    (cpo_info, thy3)
  end;

fun prove_pcpo
      (name: binding)
      (newT: typ)
      (Rep_name: binding, Abs_name: binding)
      (type_definition: thm)  (* type_definition Rep Abs A *)
      (set_def: thm option)   (* A == set *)
      (below_def: thm)        (* op << == %x y. Rep x << Rep y *)
      (UU_mem: thm)           (* UU : set *)
      (thy: theory)
    =
  let
    val UU_mem' = fold_UU_mem UU_mem set_def;
    val pcpo_thms = map (Thm.transfer thy) [type_definition, below_def, UU_mem'];
    val (full_tname, Ts) = dest_Type newT;
    val lhs_sorts = map (snd o dest_TFree) Ts;
    val thy2 = thy
      |> AxClass.prove_arity (full_tname, lhs_sorts, @{sort pcpo})
        (Tactic.rtac (@{thm typedef_pcpo} OF pcpo_thms) 1);
    val pcpo_thms' = map (Thm.transfer thy2) pcpo_thms;
    fun make thm = Drule.standard (thm OF pcpo_thms');
    val ([Rep_strict, Abs_strict, Rep_strict_iff, Abs_strict_iff,
          Rep_defined, Abs_defined], thy3) =
      thy2
      |> Sign.add_path (Binding.name_of name)
      |> PureThy.add_thms
        ([((Binding.suffix_name "_strict" Rep_name, make @{thm typedef_Rep_strict}), []),
          ((Binding.suffix_name "_strict" Abs_name, make @{thm typedef_Abs_strict}), []),
          ((Binding.suffix_name "_strict_iff" Rep_name, make @{thm typedef_Rep_strict_iff}), []),
          ((Binding.suffix_name "_strict_iff" Abs_name, make @{thm typedef_Abs_strict_iff}), []),
          ((Binding.suffix_name "_defined" Rep_name, make @{thm typedef_Rep_defined}), []),
          ((Binding.suffix_name "_defined" Abs_name, make @{thm typedef_Abs_defined}), [])])
      ||> Sign.parent_path;
    val pcpo_info =
      { Rep_strict = Rep_strict, Abs_strict = Abs_strict,
        Rep_strict_iff = Rep_strict_iff, Abs_strict_iff = Abs_strict_iff,
        Rep_defined = Rep_defined, Abs_defined = Abs_defined };
  in
    (pcpo_info, thy3)
  end;

(* prepare_cpodef *)

fun declare_type_name a =
  Variable.declare_constraints (Logic.mk_type (TFree (a, dummyS)));

fun prepare prep_term name (t, vs, mx) raw_set opt_morphs thy =
  let
    val _ = Theory.requires thy "Pcpodef" "pcpodefs";
    val ctxt = ProofContext.init thy;

    (*rhs*)
    val set = prep_term (ctxt |> fold declare_type_name vs) raw_set;
    val setT = Term.fastype_of set;
    val rhs_tfrees = Term.add_tfrees set [];
    val oldT = HOLogic.dest_setT setT handle TYPE _ =>
      error ("Not a set type: " ^ quote (Syntax.string_of_typ ctxt setT));

    (*lhs*)
    val defS = Sign.defaultS thy;
    val lhs_tfrees = map (fn v => (v, the_default defS (AList.lookup (op =) rhs_tfrees v))) vs;
    val tname = Binding.map_name (Syntax.type_name mx) t;
    val full_tname = Sign.full_name thy tname;
    val newT = Type (full_tname, map TFree lhs_tfrees);

    val morphs = opt_morphs
      |> the_default (Binding.prefix_name "Rep_" name, Binding.prefix_name "Abs_" name);
  in
    (newT, oldT, set, morphs)
  end

fun add_podef def opt_name typ set opt_morphs tac thy =
  let
    val name = the_default (#1 typ) opt_name;
    val ((full_tname, info as {type_definition, set_def, Rep_name, ...}), thy2) = thy
      |> Typedef.add_typedef def opt_name typ set opt_morphs tac;
    val oldT = #rep_type info;
    val newT = #abs_type info;
    val lhs_tfrees = map dest_TFree (snd (dest_Type newT));

    val RepC = Const (Rep_name, newT --> oldT);
    val below_eqn = Logic.mk_equals (below_const newT,
      Abs ("x", newT, Abs ("y", newT, below_const oldT $ (RepC $ Bound 1) $ (RepC $ Bound 0))));
    val lthy3 = thy2
      |> Theory_Target.instantiation ([full_tname], lhs_tfrees, @{sort po});
    val ((_, (_, below_ldef)), lthy4) = lthy3
      |> Specification.definition (NONE,
          ((Binding.prefix_name "below_" (Binding.suffix_name "_def" name), []), below_eqn));
    val ctxt_thy = ProofContext.init (ProofContext.theory_of lthy4);
    val below_def = singleton (ProofContext.export lthy4 ctxt_thy) below_ldef;
    val thy5 = lthy4
      |> Class.prove_instantiation_instance
<<<<<<< HEAD
          (K (Tactic.rtac (@{thm typedef_po} OF [type_definition, below_definition]) 1))
      |> Local_Theory.exit_global;
  in ((info, below_definition), thy5) end;
=======
          (K (Tactic.rtac (@{thm typedef_po} OF [type_definition, below_def]) 1))
      |> LocalTheory.exit_global;
  in ((info, below_def), thy5) end;
>>>>>>> ac5f364a

fun prepare_cpodef
      (prep_term: Proof.context -> 'a -> term)
      (def: bool)
      (name: binding)
      (typ: binding * string list * mixfix)
      (raw_set: 'a)
      (opt_morphs: (binding * binding) option)
      (thy: theory)
    : term * term * (thm -> thm -> theory -> (Typedef.info * cpo_info) * theory) =
  let
    val (newT, oldT, set, morphs as (Rep_name, Abs_name)) =
      prepare prep_term name typ raw_set opt_morphs thy;

    val goal_nonempty =
      HOLogic.mk_Trueprop (HOLogic.mk_exists ("x", oldT, HOLogic.mk_mem (Free ("x", oldT), set)));
    val goal_admissible =
      HOLogic.mk_Trueprop (mk_adm ("x", oldT, HOLogic.mk_mem (Free ("x", oldT), set)));

    fun cpodef_result nonempty admissible thy =
      let
        val ((info as {type_definition, set_def, ...}, below_def), thy2) = thy
          |> add_podef def (SOME name) typ set opt_morphs (Tactic.rtac nonempty 1);
        val (cpo_info, thy3) = thy2
          |> prove_cpo name newT morphs type_definition set_def below_def admissible;
      in
        ((info, cpo_info), thy3)
      end;
  in
    (goal_nonempty, goal_admissible, cpodef_result)
  end
  handle ERROR msg =>
    cat_error msg ("The error(s) above occurred in cpodef " ^ quote (Binding.str_of name));

fun prepare_pcpodef
      (prep_term: Proof.context -> 'a -> term)
      (def: bool)
      (name: binding)
      (typ: binding * string list * mixfix)
      (raw_set: 'a)
      (opt_morphs: (binding * binding) option)
      (thy: theory)
    : term * term * (thm -> thm -> theory -> (Typedef.info * cpo_info * pcpo_info) * theory) =
  let
    val (newT, oldT, set, morphs as (Rep_name, Abs_name)) =
      prepare prep_term name typ raw_set opt_morphs thy;

    val goal_UU_mem =
      HOLogic.mk_Trueprop (HOLogic.mk_mem (Const (@{const_name UU}, oldT), set));

    val goal_admissible =
      HOLogic.mk_Trueprop (mk_adm ("x", oldT, HOLogic.mk_mem (Free ("x", oldT), set)));

    fun pcpodef_result UU_mem admissible thy =
      let
        val tac = Tactic.rtac exI 1 THEN Tactic.rtac UU_mem 1;
        val ((info as {type_definition, set_def, ...}, below_def), thy2) = thy
          |> add_podef def (SOME name) typ set opt_morphs tac;
        val (cpo_info, thy3) = thy2
          |> prove_cpo name newT morphs type_definition set_def below_def admissible;
        val (pcpo_info, thy4) = thy3
          |> prove_pcpo name newT morphs type_definition set_def below_def UU_mem;
      in
        ((info, cpo_info, pcpo_info), thy4)
      end;
  in
    (goal_UU_mem, goal_admissible, pcpodef_result)
  end
  handle ERROR msg =>
    cat_error msg ("The error(s) above occurred in pcpodef " ^ quote (Binding.str_of name));


(* tactic interface *)

fun add_cpodef def opt_name typ set opt_morphs (tac1, tac2) thy =
  let
    val name = the_default (#1 typ) opt_name;
    val (goal1, goal2, cpodef_result) =
      prepare_cpodef Syntax.check_term def name typ set opt_morphs thy;
    val thm1 = Goal.prove_global thy [] [] goal1 (K tac1)
      handle ERROR msg => cat_error msg
        ("Failed to prove non-emptiness of " ^ quote (Syntax.string_of_term_global thy set));
    val thm2 = Goal.prove_global thy [] [] goal2 (K tac2)
      handle ERROR msg => cat_error msg
        ("Failed to prove admissibility of " ^ quote (Syntax.string_of_term_global thy set));
  in cpodef_result thm1 thm2 thy end;

fun add_pcpodef def opt_name typ set opt_morphs (tac1, tac2) thy =
  let
    val name = the_default (#1 typ) opt_name;
    val (goal1, goal2, pcpodef_result) =
      prepare_pcpodef Syntax.check_term def name typ set opt_morphs thy;
    val thm1 = Goal.prove_global thy [] [] goal1 (K tac1)
      handle ERROR msg => cat_error msg
        ("Failed to prove non-emptiness of " ^ quote (Syntax.string_of_term_global thy set));
    val thm2 = Goal.prove_global thy [] [] goal2 (K tac2)
      handle ERROR msg => cat_error msg
        ("Failed to prove admissibility of " ^ quote (Syntax.string_of_term_global thy set));
  in pcpodef_result thm1 thm2 thy end;


(* proof interface *)

local

fun gen_cpodef_proof prep_term ((def, name), typ, set, opt_morphs) thy =
  let
    val (goal1, goal2, make_result) =
      prepare_cpodef prep_term def name typ set opt_morphs thy;
    fun after_qed [[th1, th2]] = ProofContext.theory (snd o make_result th1 th2);
  in Proof.theorem_i NONE after_qed [[(goal1, []), (goal2, [])]] (ProofContext.init thy) end;

fun gen_pcpodef_proof prep_term ((def, name), typ, set, opt_morphs) thy =
  let
    val (goal1, goal2, make_result) =
      prepare_pcpodef prep_term def name typ set opt_morphs thy;
    fun after_qed [[th1, th2]] = ProofContext.theory (snd o make_result th1 th2);
  in Proof.theorem_i NONE after_qed [[(goal1, []), (goal2, [])]] (ProofContext.init thy) end;

in

fun cpodef_proof x = gen_cpodef_proof Syntax.check_term x;
fun cpodef_proof_cmd x = gen_cpodef_proof Syntax.read_term x;

fun pcpodef_proof x = gen_pcpodef_proof Syntax.check_term x;
fun pcpodef_proof_cmd x = gen_pcpodef_proof Syntax.read_term x;

end;



(** outer syntax **)

local structure P = OuterParse and K = OuterKeyword in

val typedef_proof_decl =
  Scan.optional (P.$$$ "(" |--
      ((P.$$$ "open" >> K false) -- Scan.option P.binding || P.binding >> (fn s => (true, SOME s)))
        --| P.$$$ ")") (true, NONE) --
    (P.type_args -- P.binding) -- P.opt_infix -- (P.$$$ "=" |-- P.term) --
    Scan.option (P.$$$ "morphisms" |-- P.!!! (P.binding -- P.binding));

fun mk_pcpodef_proof pcpo ((((((def, opt_name), (vs, t)), mx), A), morphs)) =
  (if pcpo then pcpodef_proof_cmd else cpodef_proof_cmd)
    ((def, the_default (Binding.map_name (Syntax.type_name mx) t) opt_name), (t, vs, mx), A, morphs);

val _ =
  OuterSyntax.command "pcpodef" "HOLCF type definition (requires admissibility proof)" K.thy_goal
    (typedef_proof_decl >>
      (Toplevel.print oo (Toplevel.theory_to_proof o mk_pcpodef_proof true)));

val _ =
  OuterSyntax.command "cpodef" "HOLCF type definition (requires admissibility proof)" K.thy_goal
    (typedef_proof_decl >>
      (Toplevel.print oo (Toplevel.theory_to_proof o mk_pcpodef_proof false)));

end;

end;<|MERGE_RESOLUTION|>--- conflicted
+++ resolved
@@ -199,15 +199,9 @@
     val below_def = singleton (ProofContext.export lthy4 ctxt_thy) below_ldef;
     val thy5 = lthy4
       |> Class.prove_instantiation_instance
-<<<<<<< HEAD
-          (K (Tactic.rtac (@{thm typedef_po} OF [type_definition, below_definition]) 1))
+          (K (Tactic.rtac (@{thm typedef_po} OF [type_definition, below_def]) 1))
       |> Local_Theory.exit_global;
-  in ((info, below_definition), thy5) end;
-=======
-          (K (Tactic.rtac (@{thm typedef_po} OF [type_definition, below_def]) 1))
-      |> LocalTheory.exit_global;
   in ((info, below_def), thy5) end;
->>>>>>> ac5f364a
 
 fun prepare_cpodef
       (prep_term: Proof.context -> 'a -> term)
